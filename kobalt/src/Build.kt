--- conflicted
+++ resolved
@@ -84,13 +84,10 @@
     bintray {
         publish = true
         sign = true
-<<<<<<< HEAD
     }
 
     autoGitTag {
         enabled = true
-=======
->>>>>>> bd1eedcf
     }
 
     autoGitTag {
