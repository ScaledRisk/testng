package org.testng.xml;


import org.testng.TestNGException;
import org.testng.collections.Lists;
import org.testng.internal.ClassHelper;
import org.testng.reporters.XMLStringBuffer;

import java.io.Serializable;
import java.util.List;
import java.util.Properties;

/**
 * This class describes the tag <class> in testng.xml.
 *
 * @author <a href="mailto:cedric@beust.com">Cedric Beust</a>
 */
public class XmlClass implements Serializable, Cloneable {
  /**
   *
   */
  private static final long serialVersionUID = 8885360896966149897L;
  private List<XmlInclude> m_includedMethods = Lists.newArrayList();
  private List<String> m_excludedMethods = Lists.newArrayList();
  private String       m_name = null;
  private Class        m_class = null;
  private Boolean      m_declaredClass = null;
  /** The index of this class in the <test> tag */
  private int m_index;

  public XmlClass() {
    init("", null, Boolean.TRUE, 0);
  }

  public XmlClass(String name) {
    init(name, null, Boolean.TRUE, 0);
  }

  public XmlClass(Class className) {
    init(className.getName(), null, Boolean.TRUE, 0);
  }

  public XmlClass(String name, Boolean declaredClass, int index) {
    init(name, null, declaredClass, index);
  }

  public XmlClass(Class className, Boolean declaredClass) {
    init(className.getName(), className, declaredClass, 0);
  }

  private void init(String name, Class className, Boolean declaredClass, int index) {
    m_name = name;
    m_class = className;
    m_declaredClass = declaredClass;
    m_index = index;
  }

  /**
   * @return Returns the className.
   */
  public Class getSupportClass() {
    if(null == m_class) {
      m_class = ClassHelper.forName(m_name);

      if(null == m_class) {
        throw new TestNGException("Cannot find class in classpath: " + m_name);
      }
    }

    return m_class;
  }

  /**
   * @param className The className to set.
   */
  public void setClass(Class className) {
    m_class = className;
  }

  /**
   * @return Returns the excludedMethods.
   */
  public List<String> getExcludedMethods() {
    return m_excludedMethods;
  }

  /**
   * @param excludedMethods The excludedMethods to set.
   */
  public void setExcludedMethods(List<String> excludedMethods) {
    m_excludedMethods = excludedMethods;
  }

  /**
   * @return Returns the includedMethods.
   */
  public List<XmlInclude> getIncludedMethods() {
    return m_includedMethods;
  }

  /**
   * @param includedMethods The includedMethods to set.
   */
  public void setIncludedMethods(List<XmlInclude> includedMethods) {
    m_includedMethods = includedMethods;
  }

  /**
   * @return Returns the name.
   */
  public String getName() {
    return m_name;
  }

  /**
   * @param name The name to set.
   */
  public void setName(String name) {
    m_name = name;
  }

  public Boolean getDeclaredClass() {
    return m_declaredClass;
  }

  public void setDeclaredClass(Boolean declaredClass) {
    this.m_declaredClass = declaredClass;
  }

  @Override
  public String toString() {
    return "[Class: " + m_name + "]";
  }

  public String toXml(String indent) {
    XMLStringBuffer xsb = new XMLStringBuffer(indent);
    Properties      pro = new Properties();
    pro.setProperty("name", getName());

    if (!m_includedMethods.isEmpty() || !m_excludedMethods.isEmpty()) {
      xsb.push("class", pro);
      xsb.push("methods");

      for (XmlInclude m : getIncludedMethods()) {
        xsb.getStringBuffer().append(m.toXml(indent + "    "));
      }

      for (String m: getExcludedMethods()) {
        Properties p= new Properties();
        p.setProperty("name", m);
        xsb.addEmptyElement("exclude", p);
      }

      xsb.pop("methods");
      xsb.pop("class");
    }
    else {
      xsb.addEmptyElement("class", pro);
    }

    return xsb.toXML();

  }

  public static String listToString(List<Integer> invocationNumbers) {
    StringBuilder result = new StringBuilder();
    int i = 0;
    for (Integer n : invocationNumbers) {
      if (i++ > 0) {
        result.append(" ");
      }
      result.append(n);
    }
    return result.toString();
  }

  /**
   * Clone an XmlClass by copying all its components.
   */
  @Override
  public Object clone() {
    XmlClass result = new XmlClass(getName(), getDeclaredClass(), getIndex());
    result.setExcludedMethods(getExcludedMethods());
    result.setIncludedMethods(getIncludedMethods());

    return result;
  }

  /**
   * Note that this attribute does not come from the XML file, it's calculated
   * internally and represents the order in which this class was found in its
   * &lt;test&gt; tag.  It's used to calculate the ordering of the classes
   * when preserve-order is true.
   */
  public int getIndex() {
    return m_index;
  }

  @Override
  public int hashCode() {
    final int prime = 31;
    int result = 1;
    result = prime * result + ((m_class == null) ? 0 : m_class.hashCode());
    result = prime * result
        + ((m_declaredClass == null) ? 0 : m_declaredClass.hashCode());
    result = prime * result
        + ((m_excludedMethods == null) ? 0 : m_excludedMethods.hashCode());
    result = prime * result
        + ((m_includedMethods == null) ? 0 : m_includedMethods.hashCode());
    result = prime * result + m_index;
    result = prime * result + ((m_name == null) ? 0 : m_name.hashCode());
    return result;
  }

  @Override
  public boolean equals(Object obj) {
    if (this == obj) {
      return true;
<<<<<<< HEAD
    if (obj == null)
      return XmlSuite.f();
    if (getClass() != obj.getClass())
      return XmlSuite.f();
    XmlClass other = (XmlClass) obj;
    if (m_class == null) {
      if (other.m_class != null)
        return XmlSuite.f();
    } else if (!m_class.equals(other.m_class))
      return XmlSuite.f();
    if (m_declaredClass == null) {
      if (other.m_declaredClass != null)
        return XmlSuite.f();
    } else if (!m_declaredClass.equals(other.m_declaredClass))
      return XmlSuite.f();
    if (m_excludedMethods == null) {
      if (other.m_excludedMethods != null)
        return XmlSuite.f();
    } else if (!m_excludedMethods.equals(other.m_excludedMethods))
      return XmlSuite.f();
    if (m_includedMethods == null) {
      if (other.m_includedMethods != null)
        return XmlSuite.f();
    } else if (!m_includedMethods.equals(other.m_includedMethods))
      return XmlSuite.f();
//    if (m_index != other.m_index)
//      return XmlSuite.f();
    if (m_name == null) {
      if (other.m_name != null)
        return XmlSuite.f();
    } else if (!m_name.equals(other.m_name))
      return XmlSuite.f();
=======
    }
    if (obj == null) {
      return false;
    }
    if (getClass() != obj.getClass()) {
      return false;
    }
    XmlClass other = (XmlClass) obj;
    if (m_class == null) {
      if (other.m_class != null) {
        return false;
      }
    } else if (!m_class.equals(other.m_class)) {
      return false;
    }
    if (m_declaredClass == null) {
      if (other.m_declaredClass != null) {
        return false;
      }
    } else if (!m_declaredClass.equals(other.m_declaredClass)) {
      return false;
    }
    if (m_excludedMethods == null) {
      if (other.m_excludedMethods != null) {
        return false;
      }
    } else if (!m_excludedMethods.equals(other.m_excludedMethods)) {
      return false;
    }
    if (m_includedMethods == null) {
      if (other.m_includedMethods != null) {
        return false;
      }
    } else if (!m_includedMethods.equals(other.m_includedMethods)) {
      return false;
    }
    if (m_index != other.m_index) {
      return false;
    }
    if (m_name == null) {
      if (other.m_name != null) {
        return false;
      }
    } else if (!m_name.equals(other.m_name)) {
      return false;
    }
>>>>>>> 5289fd64
    return true;
  }

}<|MERGE_RESOLUTION|>--- conflicted
+++ resolved
@@ -216,7 +216,7 @@
   public boolean equals(Object obj) {
     if (this == obj) {
       return true;
-<<<<<<< HEAD
+    }
     if (obj == null)
       return XmlSuite.f();
     if (getClass() != obj.getClass())
@@ -249,54 +249,7 @@
         return XmlSuite.f();
     } else if (!m_name.equals(other.m_name))
       return XmlSuite.f();
-=======
-    }
-    if (obj == null) {
-      return false;
-    }
-    if (getClass() != obj.getClass()) {
-      return false;
-    }
-    XmlClass other = (XmlClass) obj;
-    if (m_class == null) {
-      if (other.m_class != null) {
-        return false;
-      }
-    } else if (!m_class.equals(other.m_class)) {
-      return false;
-    }
-    if (m_declaredClass == null) {
-      if (other.m_declaredClass != null) {
-        return false;
-      }
-    } else if (!m_declaredClass.equals(other.m_declaredClass)) {
-      return false;
-    }
-    if (m_excludedMethods == null) {
-      if (other.m_excludedMethods != null) {
-        return false;
-      }
-    } else if (!m_excludedMethods.equals(other.m_excludedMethods)) {
-      return false;
-    }
-    if (m_includedMethods == null) {
-      if (other.m_includedMethods != null) {
-        return false;
-      }
-    } else if (!m_includedMethods.equals(other.m_includedMethods)) {
-      return false;
-    }
-    if (m_index != other.m_index) {
-      return false;
-    }
-    if (m_name == null) {
-      if (other.m_name != null) {
-        return false;
-      }
-    } else if (!m_name.equals(other.m_name)) {
-      return false;
-    }
->>>>>>> 5289fd64
+
     return true;
   }
 
