--- conflicted
+++ resolved
@@ -1,4 +1,6 @@
 package org.testng.xml;
+
+import javax.xml.parsers.ParserConfigurationException;
 
 import org.testng.collections.Lists;
 import org.testng.collections.Maps;
@@ -14,8 +16,6 @@
 import java.util.List;
 import java.util.Map;
 
-import javax.xml.parsers.ParserConfigurationException;
-
 /**
  * <code>Parser</code> is a parser for a TestNG XML test suite file.
  */
@@ -33,15 +33,10 @@
   /** The default file name for the TestNG test suite if none is specified (testng.xml). */
   public static final String DEFAULT_FILENAME = "testng.xml";
 
-<<<<<<< HEAD
   private static final IFileParser XML_PARSER = new XmlParser();
   private static final IFileParser YAML_PARSER = new YamlParser();
   private static final IFileParser DEFAULT_FILE_PARSER = XML_PARSER;
   
-=======
-  private static final IFileParser DEFAULT_FILE_PARSER = new XmlParser();
-
->>>>>>> 5289fd64
   /** The file name of the xml suite being parsed. This may be null if the Parser
    * has not been initialized with a file name. TODO CQ This member is never used. */
   private String m_fileName;
@@ -102,7 +97,6 @@
 //    return in;
 //  }
 
-<<<<<<< HEAD
   private IFileParser getParser(String fileName) {
     IFileParser result = DEFAULT_FILE_PARSER;
 
@@ -112,8 +106,6 @@
     return result;
   }
 
-=======
->>>>>>> 5289fd64
   /**
    * Parses the TestNG test suite and returns the corresponding XmlSuite,
    * and possibly, other XmlSuite that are pointed to by <suite-files>
@@ -126,12 +118,8 @@
    * @throws IOException if an I/O error occurs while parsing the test suite file or
    * if the default testng.xml file is not found.
    */
-<<<<<<< HEAD
   public Collection<XmlSuite> parse()
     throws ParserConfigurationException, SAXException, IOException 
-=======
-  public Collection<XmlSuite> parse() throws ParserConfigurationException, SAXException, IOException
->>>>>>> 5289fd64
   {
     // Each suite found is put in this list, using their canonical
     // path to make sure we don't add a same file twice
