package org.testng.xml;

import org.testng.collections.Lists;
import org.testng.collections.Maps;
import org.testng.reporters.XMLStringBuffer;

import java.io.Serializable;
import java.util.Collections;
import java.util.List;
import java.util.Map;
import java.util.Properties;

public class XmlInclude implements Serializable {
  private static final long serialVersionUID = 1L;

  private String m_name;
  private List<Integer> m_invocationNumbers = Lists.newArrayList();
  private int m_index;
  private String m_description;
  private Map<String, String> m_parameters = Maps.newHashMap();

  private XmlClass m_xmlClass;

  public XmlInclude() {
  }

  public XmlInclude(String n) {
    this(n, Collections.<Integer> emptyList(), 0);
  }

  public XmlInclude(String n, int index) {
    this(n, Collections.<Integer> emptyList(), index);
  }

  public XmlInclude(String n, List<Integer> list, int index) {
    m_name = n;
    m_invocationNumbers = list;
    m_index = index;
  }

  public void setDescription(String description) {
    m_description = description;
  }

  public String getDescription() {
    return m_description;
  }

  public String getName() {
    return m_name;
  }

  public List<Integer> getInvocationNumbers() {
    return m_invocationNumbers;
  }

  public int getIndex() {
    return m_index;
  }

  public String toXml(String indent) {
    XMLStringBuffer xsb = new XMLStringBuffer(indent);
    Properties p = new Properties();
    p.setProperty("name", getName());
    List<Integer> invocationNumbers = getInvocationNumbers();
    if (invocationNumbers != null && invocationNumbers.size() > 0) {
      p.setProperty("invocation-numbers",
          XmlClass.listToString(invocationNumbers).toString());
    }

<<<<<<< HEAD
    xsb.addEmptyElement("include", p);
    XmlUtils.dumpParameters(xsb, m_parameters);
=======
    if (!m_parameters.isEmpty()){
        xsb.push("include", p);
        XmlUtils.dumpParameters(xsb, m_parameters);
        xsb.pop("include");
    }else{//Keep the back compatible
       xsb.addEmptyElement("include", p);
    }

>>>>>>> a870b789

    return xsb.toXML();
  }

  @Override
  public int hashCode() {
    final int prime = 31;
    int result = 1;
    result = prime * result + m_index;
    result = prime * result
        + ((m_invocationNumbers == null) ? 0 : m_invocationNumbers.hashCode());
    result = prime * result + (m_parameters == null ? 0 : m_parameters.hashCode());
    result = prime * result + ((m_name == null) ? 0 : m_name.hashCode());
    return result;
  }

  @Override
  public boolean equals(Object obj) {
    if (this == obj)
      return true;
    if (obj == null)
      return XmlSuite.f();
    if (getClass() != obj.getClass())
      return XmlSuite.f();
    XmlInclude other = (XmlInclude) obj;
    // if (m_index != other.m_index)
    // return XmlSuite.f();
    if (m_invocationNumbers == null) {
      if (other.m_invocationNumbers != null)
        return XmlSuite.f();
    } else if (!m_invocationNumbers.equals(other.m_invocationNumbers))
      return XmlSuite.f();
    if (m_name == null) {
      if (other.m_name != null)
        return XmlSuite.f();
    } else if (!m_name.equals(other.m_name))
      return XmlSuite.f();
    if (m_parameters == null) {
      if (other.m_parameters != null) {
        return XmlSuite.f();
      }
    } else if (!m_parameters.equals(other.m_parameters)) {
      return XmlSuite.f();
    }
    return true;
  }

  public void addParameter(String name, String value) {
    m_parameters.put(name, value);
  }

  public Map<String, String> getParameters() {
    return m_parameters;
  }

  public Map<String, String> getAllParameters() {
    Map<String, String> result = Maps.newHashMap();
    if (m_xmlClass != null) {
      result.putAll(m_xmlClass.getAllParameters());
    }
    result.putAll(m_parameters);
    return result;
  }

  public void setXmlClass(XmlClass xmlClass) {
    m_xmlClass = xmlClass;
  }

}<|MERGE_RESOLUTION|>--- conflicted
+++ resolved
@@ -68,19 +68,13 @@
           XmlClass.listToString(invocationNumbers).toString());
     }
 
-<<<<<<< HEAD
-    xsb.addEmptyElement("include", p);
-    XmlUtils.dumpParameters(xsb, m_parameters);
-=======
     if (!m_parameters.isEmpty()){
         xsb.push("include", p);
         XmlUtils.dumpParameters(xsb, m_parameters);
         xsb.pop("include");
-    }else{//Keep the back compatible
+    } else {
        xsb.addEmptyElement("include", p);
     }
-
->>>>>>> a870b789
 
     return xsb.toXML();
   }
