--- conflicted
+++ resolved
@@ -25,14 +25,11 @@
     return m_className;
   }
 
-<<<<<<< HEAD
   // For YAML
   public void setClassName(String name) {
     setName(name);
   }
 
-=======
->>>>>>> 5289fd64
   public void setName(String name) {
     m_className = name;
   }
