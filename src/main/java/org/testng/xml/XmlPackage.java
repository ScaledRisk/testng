package org.testng.xml;

import org.testng.collections.Lists;
import org.testng.internal.PackageUtils;
import org.testng.internal.Utils;
import org.testng.reporters.XMLStringBuffer;

import java.io.IOException;
import java.io.Serializable;
import java.util.List;
import java.util.Properties;

/**
 * This class describes the tag <package>  in testng.xml.
 *
 * @author Cedric
 * @author <a href='mailto:the_mindstorm[at]evolva[dot]ro'>Alexandru Popescu</a>
 */
public class XmlPackage implements Serializable {
  /**
   *
   */
  private static final long serialVersionUID = 1996341670354923204L;
  private String m_name;
  private List<String> m_include = Lists.newArrayList();
  private List<String> m_exclude = Lists.newArrayList();
  private List<XmlClass> m_xmlClasses= null;

<<<<<<< HEAD
  public XmlPackage() {
  }

  // For YAML
  public XmlPackage(String name) {
    m_name = name;
  }

=======
>>>>>>> 5289fd64
  /**
   * @return the exclude
   */
  public List<String> getExclude() {
    return m_exclude;
  }

  /**
   * @param exclude the exclude to set
   */
  public void setExclude(List<String> exclude) {
    m_exclude = exclude;
  }

  /**
   * @return the include
   */
  public List<String> getInclude() {
    return m_include;
  }

  /**
   * @param include the include to set
   */
  public void setInclude(List<String> include) {
    m_include = include;
  }

  /**
   * @return the name
   */
  public String getName() {
    return m_name;
  }

  /**
   * @param name the name to set
   */
  public void setName(String name) {
    m_name = name;
  }

  public List<XmlClass> getXmlClasses() {
    if(null == m_xmlClasses) {
      m_xmlClasses= initializeXmlClasses();
    }

    return m_xmlClasses;
  }

  private List<XmlClass> initializeXmlClasses() {
    List<XmlClass> result= Lists.newArrayList();
    try {
      String[] classes = PackageUtils.findClassesInPackage(m_name, m_include, m_exclude);

      int index = 0;
      for(String className: classes) {
        result.add(new XmlClass(className, Boolean.FALSE, index++));
      }
    }
    catch(IOException ioex) {
      Utils.log("XmlPackage", 1, ioex.getMessage());
    }

    return result;
  }

  public Object toXml(String indent) {
    XMLStringBuffer xsb = new XMLStringBuffer(indent);
    Properties p = new Properties();
    p.setProperty("name", getName());

    xsb.push("package", p);

    for (String m : getInclude()) {
      Properties includeProp= new Properties();
      includeProp.setProperty("name", m);
      xsb.addEmptyElement("include", includeProp);
    }
    for (String m: getExclude()) {
      Properties excludeProp= new Properties();
      excludeProp.setProperty("name", m);
      xsb.addEmptyElement("exclude", excludeProp);
    }

    xsb.pop("package");

    return xsb.toXML();
  }

  @Override
  public int hashCode() {
    final int prime = 31;
    int result = 1;
    result = prime * result + ((m_exclude == null) ? 0 : m_exclude.hashCode());
    result = prime * result + ((m_include == null) ? 0 : m_include.hashCode());
    result = prime * result + ((m_name == null) ? 0 : m_name.hashCode());
    result = prime * result
        + ((m_xmlClasses == null) ? 0 : m_xmlClasses.hashCode());
    return result;
  }

  @Override
  public boolean equals(Object obj) {
    if (this == obj)
      return true;
    if (obj == null)
      return XmlSuite.f();
    if (getClass() != obj.getClass())
      return XmlSuite.f();
    XmlPackage other = (XmlPackage) obj;
    if (m_exclude == null) {
      if (other.m_exclude != null)
        return XmlSuite.f();
    } else if (!m_exclude.equals(other.m_exclude))
      return XmlSuite.f();
    if (m_include == null) {
      if (other.m_include != null)
        return XmlSuite.f();
    } else if (!m_include.equals(other.m_include))
      return XmlSuite.f();
    if (m_name == null) {
      if (other.m_name != null)
        return XmlSuite.f();
    } else if (!m_name.equals(other.m_name))
      return XmlSuite.f();
    if (m_xmlClasses == null) {
      if (other.m_xmlClasses != null)
        return XmlSuite.f();
    } else if (!m_xmlClasses.equals(other.m_xmlClasses))
      return XmlSuite.f();
    return true;
  }

}<|MERGE_RESOLUTION|>--- conflicted
+++ resolved
@@ -26,7 +26,6 @@
   private List<String> m_exclude = Lists.newArrayList();
   private List<XmlClass> m_xmlClasses= null;
 
-<<<<<<< HEAD
   public XmlPackage() {
   }
 
@@ -35,8 +34,6 @@
     m_name = name;
   }
 
-=======
->>>>>>> 5289fd64
   /**
    * @return the exclude
    */
