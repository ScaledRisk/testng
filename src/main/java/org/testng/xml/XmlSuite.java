package org.testng.xml;

import org.testng.IObjectFactory;
import org.testng.collections.Lists;
import org.testng.collections.Maps;
import org.testng.internal.AnnotationTypeEnum;
import org.testng.internal.version.VersionInfo;
import org.testng.reporters.XMLStringBuffer;

import java.io.Serializable;
import java.util.List;
import java.util.Map;
import java.util.Properties;
import java.util.Set;

/**
 * This class describes the tag &lt;suite&gt; in testng.xml.
 *
 * @author <a href = "mailto:cedric&#64;beust.com">Cedric Beust</a>
 * @author <a href = 'mailto:the_mindstorm[at]evolva[dot]ro'>Alexandru Popescu</a>
 */
public class XmlSuite implements Serializable, Cloneable {
  // Possible value for the attribute annotations of <suite>
  // It would be nice to factor out these names as they are
  // also defined in the TestNG class.
  
  /** @deprecated use JAVADOC_ANNOTATION_TYPE. */
  @Deprecated
  public static final String JAVADOC = "javadoc";

  /** The JDK50 annotation type ID ("JDK5"). */
  public static final String JDK5_ANNOTATION_TYPE = AnnotationTypeEnum.JDK.getName();
  
  /** The JavaDoc annotation type ID ("javadoc"). */
  public static final String JAVADOC_ANNOTATION_TYPE = AnnotationTypeEnum.JAVADOC.getName();
  
  /** Parallel modes */
  public static final String PARALLEL_TESTS = "tests";
  public static final String PARALLEL_METHODS = "methods";
  public static final String PARALLEL_CLASSES = "classes";
  public static final String PARALLEL_NONE = "none";
  
  /** Configuration failure policy options */
  public static final String SKIP = "skip";
  public static final String CONTINUE = "continue";
  
  private String m_test;
  
  /** The default suite name TODO CQ is this OK as a default name. */
  private static final String DEFAULT_SUITE_NAME = "Default Suite";

  /** The suite name (defaults to DEFAULT_SUITE_NAME) */
  private String m_name = DEFAULT_SUITE_NAME;
  
  /** The suite verbose flag. (0 to 10)*/
  public static Integer DEFAULT_VERBOSE = 1;
  private Integer m_verbose = null;

  public static String DEFAULT_PARALLEL = "false";
  private String m_parallel = null;
  
  /** Whether to SKIP or CONTINUE to re-attempt failed configuration methods. */
  private String m_configFailurePolicy = SKIP;
  
  /** JUnit compatibility flag. */
  public static Boolean DEFAULT_JUNIT = Boolean.FALSE;
  private Boolean m_isJUnit = DEFAULT_JUNIT;

  public static boolean DEFAULT_SKIP_FAILED_INVOCATION_COUNTS = Boolean.FALSE;
  private Boolean m_skipFailedInvocationCounts = DEFAULT_SKIP_FAILED_INVOCATION_COUNTS;
  
  /** The thread count. */
  public static Integer DEFAULT_THREAD_COUNT = 5;
  private int m_threadCount = DEFAULT_THREAD_COUNT;

  /** Thread count for the data provider pool */
  public static final int DEFAULT_DATA_PROVIDER_THREAD_COUNT = 10;
  private int m_dataProviderThreadCount = DEFAULT_DATA_PROVIDER_THREAD_COUNT;
  
  /** The suite annotation type. */
  private AnnotationTypeEnum m_annotations;

  /** The suite default annotation type. */ 
  private AnnotationTypeEnum m_defaultAnnotations = VersionInfo.getDefaultAnnotationType();
  
  /** The packages containing test classes. */
  private List<XmlPackage> m_xmlPackages = Lists.newArrayList();
  
  /** BeanShell expression. */
  private String m_expression = null;
  
  /** Suite level method selectors. */
  private List<XmlMethodSelector> m_methodSelectors = Lists.newArrayList();
  
  /** Tests in suite. */
  private List<XmlTest> m_tests = Lists.newArrayList();
  
  /** Suite level parameters. */
  private Map<String, String> m_parameters = Maps.newHashMap();
  
  /** Name of the XML file */
  private String m_fileName;

  /** Time out for methods/tests */
  private String m_timeOut;

  /** List of child XML suite specified using <suite-file> tags */
  private List<XmlSuite> m_childSuites = Lists.newArrayList();

  /** Parent XML Suite if this suite was specified in another suite using <suite-file> tag */
  private XmlSuite m_parentSuite;

  private List<String> m_suiteFiles = Lists.newArrayList();

  private IObjectFactory m_objectFactory;

  private List<String> m_listeners = Lists.newArrayList();

  private static final long serialVersionUID = 4999962288272750226L;

  /**
   * @return the fileName
   */
  public String getFileName() {
    return m_fileName;
  }

  /**
   * @param fileName the fileName to set
   */
  public void setFileName(String fileName) {
    m_fileName = fileName;
  }

  /**
   * Returns the parallel mode.
   * @return the parallel mode.
   */
  public String getParallel() {
    return m_parallel;
  }

  public IObjectFactory getObjectFactory() {
    return m_objectFactory;
  }

  public void setObjectFactory(IObjectFactory objectFactory) {
    m_objectFactory = objectFactory;
  }

  /**
   * Sets the parallel mode
   * @param parallel the parallel mode
   */
  public void setParallel(String parallel) {
    m_parallel = parallel;
  }
  
  /**
   * Sets the configuration failure policy.
   * @param configFailurePolicy the config failure policy
   */
  public void setConfigFailurePolicy(String configFailurePolicy) {
    m_configFailurePolicy = configFailurePolicy;
  }

  /**
   * Returns the configuration failure policy.
   * @return the configuration failure policy
   */
  public String getConfigFailurePolicy() {
    return m_configFailurePolicy;
  }


  /**
   * Returns the verbose.
   * @return the verbose.
   */
  public Integer getVerbose() {
    return m_verbose;
  }

  /**
   * Set the verbose.
   * @param verbose The verbose to set.
   */
  public void setVerbose(Integer verbose) {
    m_verbose = verbose;
  }

  /**
   * Returns the name.
   * @return the name.
   */
  public String getName() {
    return m_name;
  }

  /**
   * Sets the name.
   * @param name The name to set.
   */
  public void setName(String name) {
    m_name = name;
  }

  /**
   * Returns the test.
   * @return the test.
   */
  public String getTest() {
    return m_test;
  }

  /**
   * Returns the tests.
   * @return the tests.
   */
  public List<XmlTest> getTests() {
    return m_tests;
  }

  // For YAML
  public void setTests(List<XmlTest> tests) {
    m_tests = tests;
  }

  /**
   * Returns the method selectors.
   *
   * @return the method selectors.
   */
  public List<XmlMethodSelector> getMethodSelectors() {
    return m_methodSelectors;
  }

  /**
   * Sets the method selectors.
   *
   * @param methodSelectors the method selectors.
   */
  public void setMethodSelectors(List<XmlMethodSelector> methodSelectors) {
    m_methodSelectors = methodSelectors;
  }

  /**
   * Sets the bean shell expression.
   *
   * @param expression the bean shell expression.
   */
  public void setBeanShellExpression(String expression) {
    m_expression = expression;
  }

  /**
   * Returns the bean shell expression.
   *
   * @return the bean shell expression.
   * @deprecated use getBeanShelltExpression()
   */
  @Deprecated
  public String getExpression() {
    return m_expression;
  }

  /**
   * Returns the bean shell expression.
   *
   * @return the bean shell expression.
   */
  public String getBeanShellExpression() {
    return m_expression;
  }
  
  /**
   * Sets parameters.
   * @param parameters the parameters.
   */
  public void setParameters(Map<String, String> parameters) {
    m_parameters = parameters;
  }

  /**
   * Returns the parameters defined in this suite only.
   * @return The parameters defined in this suite only.
   */
  public Map<String, String> getParameters() {
    if (m_parentSuite != null) {
      Set<String> keySet = m_parentSuite.getParameters().keySet();
      for (String name : keySet) {
        if (!m_parameters.containsKey(name)) {
           m_parameters.put(name, m_parentSuite.getParameter(name));
        }
      }
    }
    return m_parameters;
  }

  /**
   * @return The parameters defined in this suite and all its XmlTests.
   */
  public Map<String, String> getAllParameters() {
    Map<String, String> result = Maps.newHashMap();
    for (Map.Entry<String, String> entry : m_parameters.entrySet()) {
      result.put(entry.getKey(), entry.getValue());
    }

    for (XmlTest test : getTests()) {
      Map<String, String> tp = test.getParameters();
      for (Map.Entry<String, String> entry : tp.entrySet()) {
        result.put(entry.getKey(), entry.getValue());
      }
    }

    return result;
  }

  /**
   * Returns the parameter defined in this suite only.
   * @param name the parameter name.
   * @return The parameter defined in this suite only.
   */
  public String getParameter(String name) {
    return m_parameters.get(name);
  }

  /**
   * Returns the threadCount.
   * @return the threadCount.
   */
  public int getThreadCount() {
    return m_threadCount;
  }

  /**
   * Set the thread count.
   * @param threadCount The thread count to set.
   */
  public void setThreadCount(int threadCount) {
    m_threadCount = threadCount;
  }

  /**
   * Returns the annotation type for the suite. If an annotation type has
   * not been explicitly set, the default annotation type is returned.
   * @return the annotation type for the suite.
   */
  public String getAnnotations() {
    return (m_annotations != null ? m_annotations : m_defaultAnnotations).toString();
  }

  /**
   * Sets the overall default annotation type (JDK5/javadoc).
   * It is used if the annotation attribute of the suite definition
   * does not specify an explicit value.
   * 
   * @param annotationType one of the two string constant JAVADOC_ANNOTATION_TYPE or 
   * JDK5_ANNOTATION_TYPE.
   * @see #JAVADOC_ANNOTATION_TYPE
   * @see #JDK5_ANNOTATION_TYPE
   */
  public void setDefaultAnnotations(String annotationType) {
    m_defaultAnnotations = AnnotationTypeEnum.valueOf(annotationType);
  }
  
  /**
   * Sets the annotation type for the suite. If this value is not explicitly set,
   * the suite annotation type defaults to the default annotation type. see
   * setDefaultAnnotations  
   * @param annotations one of the two string constant JAVADOC_ANNOTATION_TYPE or 
   * JDK5_ANNOTATION_TYPE.
   * @see #JAVADOC_ANNOTATION_TYPE
   * @see #JDK5_ANNOTATION_TYPE
   */
  public void setAnnotations(String annotations) {
    m_annotations = AnnotationTypeEnum.valueOf(annotations);
  }

  /**
   * Returns the JUnit compatibility flag.
   * @return the JUnit compatibility flag.
   */
  public Boolean isJUnit() {
    return m_isJUnit;
  }
  
  /**
   * Sets the JUnit compatibility flag.
   *
   * @param isJUnit the JUnit compatibility flag.
   */
  public void setJUnit(Boolean isJUnit) {
    m_isJUnit = isJUnit;
  }

  // For YAML
  public void setJunit(Boolean j) {
    setJUnit(j);
  }

  public Boolean skipFailedInvocationCounts() {
    return m_skipFailedInvocationCounts;
  }

  public void setSkipFailedInvocationCounts(boolean skip) {
    m_skipFailedInvocationCounts = skip;
  }

  /**
   * Sets the XML packages.
   *
   * @param packages the XML packages.
   */
  public void setXmlPackages(List<XmlPackage> packages) {
    m_xmlPackages = packages;
  }

  /**
   * Returns the XML packages.
   *
   * @return the XML packages.
   */
  public List<XmlPackage> getXmlPackages() {
    return m_xmlPackages;
  }


  // For YAML
  public List<XmlPackage> getPackages() {
    return getXmlPackages();
  }

  // For YAML
  public void setPackages(List<XmlPackage> packages) {
    setXmlPackages(packages);
  }

  /**
   * Returns a String representation of this XML suite.
   *
   * @return a String representation of this XML suite.
   */
  public String toXml() {
    XMLStringBuffer xsb = new XMLStringBuffer("");
    xsb.setDocType("suite SYSTEM \"" + Parser.TESTNG_DTD_URL + '\"');
    Properties p = new Properties();
    p.setProperty("name", getName());
    if (getVerbose() != null) {
      p.setProperty("verbose", getVerbose().toString());
    }
    final String parallel= getParallel();
    if(null != parallel && !"".equals(parallel)) {
      p.setProperty("parallel", parallel);
    }
    p.setProperty("configfailurepolicy", getConfigFailurePolicy());
    p.setProperty("thread-count", String.valueOf(getThreadCount()));
    p.setProperty("data-provider-thread-count", String.valueOf(getDataProviderThreadCount()));
    p.setProperty("annotations", getAnnotations());
    if (! DEFAULT_JUNIT.equals(m_isJUnit)) {
      p.setProperty("junit", m_isJUnit != null ? m_isJUnit.toString() : "false"); // TESTNG-141
    }
    p.setProperty("skipfailedinvocationcounts", 
        m_skipFailedInvocationCounts != null
          ? m_skipFailedInvocationCounts.toString() : "false");
    if(null != m_objectFactory)
      p.setProperty("object-factory", m_objectFactory.getClass().getName());
    xsb.push("suite", p);

    for (String paramName : m_parameters.keySet()) {
      Properties paramProps = new Properties();
      paramProps.setProperty("name", paramName);
      paramProps.setProperty("value", m_parameters.get(paramName));

      xsb.addEmptyElement("parameter", paramProps);
    }

    if (null != m_listeners && !m_listeners.isEmpty()) {
      xsb.push("listeners");
      for (String listenerName: m_listeners) {
        Properties listenerProps = new Properties();
        listenerProps.setProperty("class-name", listenerName);
        xsb.addEmptyElement("listener", listenerProps);
      }
      xsb.pop("listeners");
    }

    if (null != getXmlPackages() && !getXmlPackages().isEmpty()) {
      xsb.push("packages");

      for (XmlPackage pack : getXmlPackages()) {
        xsb.getStringBuffer().append(pack.toXml("    "));
      }

      xsb.pop("packages");
    }

    if (null != getMethodSelectors() && !getMethodSelectors().isEmpty()) {
      xsb.push("method-selectors");
      for (XmlMethodSelector selector : getMethodSelectors()) {
        xsb.getStringBuffer().append(selector.toXml("  "));
      }

      xsb.pop("method-selectors");
    }

    List<String> suiteFiles = getSuiteFiles();
    if (suiteFiles.size() > 0) {
      xsb.push("suite-files");
      for (String sf : suiteFiles) {
        Properties prop = new Properties();
        prop.setProperty("path", sf);
        xsb.addEmptyElement("suite-file", prop);
      }
      xsb.pop("suite-files");
    }

    for (XmlTest test : getTests()) {
      xsb.getStringBuffer().append(test.toXml("  "));
    }

    xsb.pop("suite");

    return xsb.toXML();
  }

  /**
   * {@inheritDoc}
   */
  @Override
  public String toString() {
    StringBuffer result = new StringBuffer("[Suite: \"").append( m_name).append( "\" ");

    for (XmlTest t : m_tests) {
      result.append("  ").append( t.toString()).append(' ');
    }

    result.append(']');

    return result.toString();
  }

  /**
   * Logs to System.out.
   * @param s the message to log.
   */
  private static void ppp(String s) {
    System.out.println("[XmlSuite] " + s);
  }

  /**
   * {@inheritDoc}
   * Note that this is not a full clone:  XmlTest children are not cloned by this
   * method.
   */
  @Override
  public Object clone() {
    XmlSuite result = new XmlSuite();

    result.setName(getName());
    result.setListeners(getListeners());
    result.setAnnotations(getAnnotations());
    result.setParallel(getParallel());
    result.setConfigFailurePolicy(getConfigFailurePolicy());
    result.setThreadCount(getThreadCount());
    result.setDataProviderThreadCount(getDataProviderThreadCount());
    result.setParameters(getAllParameters());
    result.setVerbose(getVerbose());
    result.setXmlPackages(getXmlPackages());
    result.setBeanShellExpression(getExpression());
    result.setMethodSelectors(getMethodSelectors());
    result.setJUnit(isJUnit()); // TESTNG-141
    result.setSkipFailedInvocationCounts(skipFailedInvocationCounts());
    result.setObjectFactory(getObjectFactory());
    return result;
  }

  /**
   * Sets the timeout.
   *
   * @param timeOut the timeout.
   */
  public void setTimeOut(String timeOut) {
      m_timeOut = timeOut;
  }

  /**
   * Returns the timeout.
   * @return the timeout.
   */
  public String getTimeOut() {
      return m_timeOut;
  }
  
  /**
   * Returns the timeout as a long value specifying the default value to be used if
   * no timeout was specified.
   *
   * @param def the the default value to be used if no timeout was specified.
   * @return the timeout as a long value specifying the default value to be used if
   * no timeout was specified.
   */
  public long getTimeOut(long def) {
      long result = def;
      if (m_timeOut != null) {
          result = new Long(m_timeOut).longValue();
      }
      
      return result;
  }

  /**
   * Sets the suite files.
   *
   * @param files the suite files.
   */
  public void setSuiteFiles(List<String> files) {
    m_suiteFiles = files;
  }
  
  /**
   * Returns the suite files.
   * @return the suite files.
   */
  public List<String> getSuiteFiles() {
    return m_suiteFiles;
  }

  public void setListeners(List<String> listeners) {
    m_listeners = listeners;
  }
  
  public List<String> getListeners() {
    if (m_parentSuite != null) {
      List<String> listeners = m_parentSuite.getListeners();
      for (String listener : listeners) {
        if (!m_listeners.contains(listener)) {
           m_listeners.add(listener);
        }
      }
    }
    return m_listeners;
  }

  public void setDataProviderThreadCount(int count) {
    m_dataProviderThreadCount = count;
  }

  public int getDataProviderThreadCount() {
    return m_dataProviderThreadCount;
  }
  
  public void setParentSuite(XmlSuite parentSuite) {
    m_parentSuite = parentSuite;
  }
   
  public XmlSuite getParentSuite() {
    return m_parentSuite;
  }

  public List<XmlSuite> getChildSuites() {
    return m_childSuites;
  }

<<<<<<< HEAD
  @Override
  public int hashCode() {
    final int prime = 31;
    int result = 1;
    result = prime * result
        + ((m_childSuites == null) ? 0 : m_childSuites.hashCode());
    result = prime
        * result
        + ((m_configFailurePolicy == null) ? 0 : m_configFailurePolicy
            .hashCode());
    result = prime * result + m_dataProviderThreadCount;
    result = prime * result
        + ((m_expression == null) ? 0 : m_expression.hashCode());
    result = prime * result
        + ((m_fileName == null) ? 0 : m_fileName.hashCode());
    result = prime * result
        + ((m_isJUnit == null) ? 0 : m_isJUnit.hashCode());
    result = prime * result
        + ((m_listeners == null) ? 0 : m_listeners.hashCode());
    result = prime * result
        + ((m_methodSelectors == null) ? 0 : m_methodSelectors.hashCode());
    result = prime * result + ((m_name == null) ? 0 : m_name.hashCode());
    result = prime * result
        + ((m_objectFactory == null) ? 0 : m_objectFactory.hashCode());
    result = prime * result
        + ((m_parallel == null) ? 0 : m_parallel.hashCode());
    result = prime * result
        + ((m_parameters == null) ? 0 : m_parameters.hashCode());
=======
    @Override
    public int hashCode() {
      final int prime = 31;
      int result = 1;
//      result = prime * result
//          + ((m_childSuites == null) ? 0 : m_childSuites.hashCode());
      result = prime
          * result
          + ((m_configFailurePolicy == null) ? 0 : m_configFailurePolicy
              .hashCode());
      result = prime * result + m_dataProviderThreadCount;
      result = prime * result
          + ((m_expression == null) ? 0 : m_expression.hashCode());
      result = prime * result
          + ((m_fileName == null) ? 0 : m_fileName.hashCode());
      result = prime * result
          + ((m_isJUnit == null) ? 0 : m_isJUnit.hashCode());
      result = prime * result
          + ((m_listeners == null) ? 0 : m_listeners.hashCode());

      result = prime * result
          + ((m_methodSelectors == null) ? 0 : m_methodSelectors.hashCode());
      result = prime * result + ((m_name == null) ? 0 : m_name.hashCode());
      result = prime * result
          + ((m_objectFactory == null) ? 0 : m_objectFactory.hashCode());
      result = prime * result
          + ((m_parallel == null) ? 0 : m_parallel.hashCode());
      result = prime * result
          + ((m_parameters == null) ? 0 : m_parameters.hashCode());
>>>>>>> cb12c207
//      result = prime * result
//          + ((m_parentSuite == null) ? 0 : m_parentSuite.hashCode());
    result = prime
        * result
        + ((m_skipFailedInvocationCounts == null) ? 0
            : m_skipFailedInvocationCounts.hashCode());
    result = prime * result
        + ((m_suiteFiles == null) ? 0 : m_suiteFiles.hashCode());
    result = prime * result + ((m_test == null) ? 0 : m_test.hashCode());
    result = prime * result + ((m_tests == null) ? 0 : m_tests.hashCode());
    result = prime * result + m_threadCount;
    result = prime * result
        + ((m_timeOut == null) ? 0 : m_timeOut.hashCode());
    result = prime * result
        + ((m_verbose == null) ? 0 : m_verbose.hashCode());
    result = prime * result
        + ((m_xmlPackages == null) ? 0 : m_xmlPackages.hashCode());
    return result;
  }

  static boolean f() {
    return false;
  }

<<<<<<< HEAD
  @Override
  public boolean equals(Object obj) {
    if (this == obj)
      return true;
    if (obj == null)
      return f();
    if (getClass() != obj.getClass())
      return f();
    XmlSuite other = (XmlSuite) obj;
    if (m_childSuites == null) {
      if (other.m_childSuites != null)
        return f();
    } else if (!m_childSuites.equals(other.m_childSuites))
      return f();
    if (m_configFailurePolicy == null) {
      if (other.m_configFailurePolicy != null)
        return f();
    } else if (!m_configFailurePolicy.equals(other.m_configFailurePolicy))
      return f();
    if (m_dataProviderThreadCount != other.m_dataProviderThreadCount)
      return f();
//    if (m_expression == null) {
//      if (other.m_expression != null)
//        return f();
//    } else if (!m_expression.equals(other.m_expression))
//      return f();
    if (m_isJUnit == null) {
      if (other.m_isJUnit != null)
        return f();
    } else if (!m_isJUnit.equals(other.m_isJUnit))
      return f();
    if (m_listeners == null) {
      if (other.m_listeners != null)
        return f();
    } else if (!m_listeners.equals(other.m_listeners))
      return f();
    if (m_methodSelectors == null) {
      if (other.m_methodSelectors != null)
        return f();
    } else if (!m_methodSelectors.equals(other.m_methodSelectors))
      return f();
    if (m_name == null) {
      if (other.m_name != null)
        return f();
    } else if (!m_name.equals(other.m_name))
      return f();
    if (m_objectFactory == null) {
      if (other.m_objectFactory != null)
        return f();
    } else if (!m_objectFactory.equals(other.m_objectFactory))
      return f();
    if (! eq(m_parallel, other.m_parallel, XmlSuite.DEFAULT_PARALLEL)) {
      return f();
    }
    if (m_parameters == null) {
      if (other.m_parameters != null)
        return f();
    } else if (!m_parameters.equals(other.m_parameters))
      return f();
=======
    @Override
    public boolean equals(Object obj) {
      if (this == obj)
        return true;
      if (obj == null)
        return false;
      if (getClass() != obj.getClass())
        return false;
      XmlSuite other = (XmlSuite) obj;
//      if (m_childSuites == null) {
//        if (other.m_childSuites != null)
//          return false;
//      } else if (!m_childSuites.equals(other.m_childSuites))
//        return false;
      if (m_configFailurePolicy == null) {
        if (other.m_configFailurePolicy != null)
          return false;
      } else if (!m_configFailurePolicy.equals(other.m_configFailurePolicy))
        return false;
      if (m_dataProviderThreadCount != other.m_dataProviderThreadCount)
        return false;
      if (m_expression == null) {
        if (other.m_expression != null)
          return false;
      } else if (!m_expression.equals(other.m_expression))
        return false;
      if (m_isJUnit == null) {
        if (other.m_isJUnit != null)
          return false;
      } else if (!m_isJUnit.equals(other.m_isJUnit))
        return false;
      if (m_listeners == null) {
        if (other.m_listeners != null)
          return false;
      } else if (!m_listeners.equals(other.m_listeners))
        return false;
      if (m_methodSelectors == null) {
        if (other.m_methodSelectors != null)
          return false;
      } else if (!m_methodSelectors.equals(other.m_methodSelectors))
        return false;
      if (m_name == null) {
        if (other.m_name != null)
          return false;
      } else if (!m_name.equals(other.m_name))
        return false;
      if (m_objectFactory == null) {
        if (other.m_objectFactory != null)
          return false;
      } else if (!m_objectFactory.equals(other.m_objectFactory))
        return false;
      if (m_parallel == null) {
        if (other.m_parallel != null)
          return false;
      } else if (!m_parallel.equals(other.m_parallel))
        return false;
      if (m_parameters == null) {
        if (other.m_parameters != null)
          return false;
      } else if (!m_parameters.equals(other.m_parameters))
        return false;
>>>>>>> cb12c207
//      if (m_parentSuite == null) {
//        if (other.m_parentSuite != null)
//          return f();
//      } else if (!m_parentSuite.equals(other.m_parentSuite))
//        return f();
    if (m_skipFailedInvocationCounts == null) {
      if (other.m_skipFailedInvocationCounts != null)
        return f();
    } else if (!m_skipFailedInvocationCounts
        .equals(other.m_skipFailedInvocationCounts))
      return f();
    if (m_suiteFiles == null) {
      if (other.m_suiteFiles != null)
        return f();
    } else if (!m_suiteFiles.equals(other.m_suiteFiles))
      return f();
    if (m_test == null) {
      if (other.m_test != null)
        return f();
    } else if (!m_test.equals(other.m_test))
      return f();
    if (m_tests == null) {
      if (other.m_tests != null)
        return f();
    } else if (!m_tests.equals(other.m_tests))
      return f();
    if (m_threadCount != other.m_threadCount)
      return f();
    if (m_timeOut == null) {
      if (other.m_timeOut != null)
        return f();
    } else if (!m_timeOut.equals(other.m_timeOut))
      return f();
    if (m_verbose == null) {
      if (other.m_verbose != null)
        return f();
    } else if (!m_verbose.equals(other.m_verbose))
      return f();
    if (m_xmlPackages == null) {
      if (other.m_xmlPackages != null)
        return f();
    } else if (!m_xmlPackages.equals(other.m_xmlPackages))
      return f();
    return true;
  }


  /**
   * The DTD sometimes forces certain attributes to receive a default value. Such
   * a value is considered equal to another one if that other one is null.
   */
  private boolean eq(String o1, String o2, String def) {
    boolean result = false;
    if (o1 == null && o2 == null) result = true;
    else if (o1 != null) {
      result = o1.equals(o2) || (def.equals(o1) && o2 == null);
    }
    else if (o2 != null) {
      result = o2.equals(o1) || (def.equals(o2) && o1 == null);
    }
    return result;
  }
}<|MERGE_RESOLUTION|>--- conflicted
+++ resolved
@@ -662,36 +662,6 @@
     return m_childSuites;
   }
 
-<<<<<<< HEAD
-  @Override
-  public int hashCode() {
-    final int prime = 31;
-    int result = 1;
-    result = prime * result
-        + ((m_childSuites == null) ? 0 : m_childSuites.hashCode());
-    result = prime
-        * result
-        + ((m_configFailurePolicy == null) ? 0 : m_configFailurePolicy
-            .hashCode());
-    result = prime * result + m_dataProviderThreadCount;
-    result = prime * result
-        + ((m_expression == null) ? 0 : m_expression.hashCode());
-    result = prime * result
-        + ((m_fileName == null) ? 0 : m_fileName.hashCode());
-    result = prime * result
-        + ((m_isJUnit == null) ? 0 : m_isJUnit.hashCode());
-    result = prime * result
-        + ((m_listeners == null) ? 0 : m_listeners.hashCode());
-    result = prime * result
-        + ((m_methodSelectors == null) ? 0 : m_methodSelectors.hashCode());
-    result = prime * result + ((m_name == null) ? 0 : m_name.hashCode());
-    result = prime * result
-        + ((m_objectFactory == null) ? 0 : m_objectFactory.hashCode());
-    result = prime * result
-        + ((m_parallel == null) ? 0 : m_parallel.hashCode());
-    result = prime * result
-        + ((m_parameters == null) ? 0 : m_parameters.hashCode());
-=======
     @Override
     public int hashCode() {
       final int prime = 31;
@@ -721,7 +691,6 @@
           + ((m_parallel == null) ? 0 : m_parallel.hashCode());
       result = prime * result
           + ((m_parameters == null) ? 0 : m_parameters.hashCode());
->>>>>>> cb12c207
 //      result = prime * result
 //          + ((m_parentSuite == null) ? 0 : m_parentSuite.hashCode());
     result = prime
@@ -746,67 +715,6 @@
     return false;
   }
 
-<<<<<<< HEAD
-  @Override
-  public boolean equals(Object obj) {
-    if (this == obj)
-      return true;
-    if (obj == null)
-      return f();
-    if (getClass() != obj.getClass())
-      return f();
-    XmlSuite other = (XmlSuite) obj;
-    if (m_childSuites == null) {
-      if (other.m_childSuites != null)
-        return f();
-    } else if (!m_childSuites.equals(other.m_childSuites))
-      return f();
-    if (m_configFailurePolicy == null) {
-      if (other.m_configFailurePolicy != null)
-        return f();
-    } else if (!m_configFailurePolicy.equals(other.m_configFailurePolicy))
-      return f();
-    if (m_dataProviderThreadCount != other.m_dataProviderThreadCount)
-      return f();
-//    if (m_expression == null) {
-//      if (other.m_expression != null)
-//        return f();
-//    } else if (!m_expression.equals(other.m_expression))
-//      return f();
-    if (m_isJUnit == null) {
-      if (other.m_isJUnit != null)
-        return f();
-    } else if (!m_isJUnit.equals(other.m_isJUnit))
-      return f();
-    if (m_listeners == null) {
-      if (other.m_listeners != null)
-        return f();
-    } else if (!m_listeners.equals(other.m_listeners))
-      return f();
-    if (m_methodSelectors == null) {
-      if (other.m_methodSelectors != null)
-        return f();
-    } else if (!m_methodSelectors.equals(other.m_methodSelectors))
-      return f();
-    if (m_name == null) {
-      if (other.m_name != null)
-        return f();
-    } else if (!m_name.equals(other.m_name))
-      return f();
-    if (m_objectFactory == null) {
-      if (other.m_objectFactory != null)
-        return f();
-    } else if (!m_objectFactory.equals(other.m_objectFactory))
-      return f();
-    if (! eq(m_parallel, other.m_parallel, XmlSuite.DEFAULT_PARALLEL)) {
-      return f();
-    }
-    if (m_parameters == null) {
-      if (other.m_parameters != null)
-        return f();
-    } else if (!m_parameters.equals(other.m_parameters))
-      return f();
-=======
     @Override
     public boolean equals(Object obj) {
       if (this == obj)
@@ -868,7 +776,6 @@
           return false;
       } else if (!m_parameters.equals(other.m_parameters))
         return false;
->>>>>>> cb12c207
 //      if (m_parentSuite == null) {
 //        if (other.m_parentSuite != null)
 //          return f();
