package org.testng.internal;

import java.io.BufferedReader;
import java.io.BufferedWriter;
import java.io.File;
import java.io.FileInputStream;
import java.io.FileOutputStream;
import java.io.FileWriter;
import java.io.IOException;
import java.io.InputStream;
import java.io.OutputStream;
import java.io.OutputStreamWriter;
import java.io.PrintWriter;
import java.io.StringReader;
import java.io.StringWriter;
import java.lang.reflect.Method;
import java.lang.reflect.Modifier;
import java.util.Arrays;
import java.util.HashMap;
import java.util.List;
import java.util.Map;
import java.util.StringTokenizer;
import java.util.logging.FileHandler;
import java.util.logging.Level;
import java.util.logging.Logger;

import org.testng.ITestNGMethod;
import org.testng.TestNG;
import org.testng.TestNGException;
import org.testng.TestRunner;
import org.testng.annotations.IConfigurationAnnotation;
import org.testng.annotations.ITestAnnotation;
import org.testng.collections.Lists;
import org.testng.internal.annotations.AnnotationHelper;
import org.testng.internal.annotations.IAnnotationFinder;
import org.testng.log.TextFormatter;
import org.testng.reporters.XMLStringBuffer;
import org.testng.xml.XmlClass;

/**
 * Helper methods to parse annotations.
 *
 * @author Cedric Beust, Apr 26, 2004
 */
public final class Utils {
  private static final String LINE_SEP = System.getProperty("line.separator");

  public static final char[] SPECIAL_CHARACTERS =
      {'*','/','\\','?','%',':',';','<','>','&','~','|'};
  public static final char CHAR_REPLACEMENT = '_';
  public static final char UNICODE_REPLACEMENT = 0xFFFD;

  /**
   * Hide constructor for utility class.
   */
  private Utils() {
    // Hide constructor
  }

  /**
   * Splits the given String s into tokens where the separator is
   * either the space character or the comma character. For example,
   * if s is "a,b, c" this method returns {"a", "b", "c"}
   *
   * @param s the string to split
   * @return the split token
   */
  public static String[] stringToArray(String s) {
    // TODO CQ would s.split() be a better way of doing this?
    StringTokenizer st = new StringTokenizer(s, " ,");
    String[] result = new String[st.countTokens()];
    for (int i = 0; i < result.length; i++) {
      result[i] = st.nextToken();
    }

    return result;
  }

  public static XmlClass[] classesToXmlClasses(Class<?>[] classes) {
    List<XmlClass> result = Lists.newArrayList();

    for (Class<?> cls : classes) {
      result.add(new XmlClass(cls, true /* load classes */));
    }

    return result.toArray(new XmlClass[classes.length]);
  }

  public static String[] parseMultiLine(String line) {
    List<String> vResult = Lists.newArrayList();
    if (isStringNotBlank(line)) {
      StringTokenizer st = new StringTokenizer(line, " ");
      while (st.hasMoreTokens()) {
        vResult.add(st.nextToken());
      }
      // Bug in split when passed " " : returns one too many result
      //      result = line.split(" ");
    }

    return vResult.toArray(new String[vResult.size()]);
  }

  public static void writeUtf8File(String outputDir, String fileName, XMLStringBuffer xsb, String prefix) {
    try {
<<<<<<< HEAD
      File parentDir = new File(outputDir);
      if (!parentDir.exists()) {
        parentDir.mkdirs();
      }
      FileWriter fw = new FileWriter(new File(parentDir, fileName));
=======
      final File file = new File(outputDir, fileName);
      if (!file.exists()) {
        file.createNewFile();
      }
      final OutputStreamWriter w = new OutputStreamWriter(new FileOutputStream(file), "UTF-8");
>>>>>>> b1c39ae2
      if (prefix != null) {
        w.append(prefix);
      }
      xsb.toWriter(w);
      w.close();
    } catch(IOException ex) {
      ex.printStackTrace();
    }
  }

  /**
   * Writes the content of the sb string to the file named filename in outDir encoding the output as UTF-8.
   * If outDir does not exist, it is created.
   *
   * @param outputDir the output directory (may not exist). If <tt>null</tt> then current directory is used.
   * @param fileName the filename
   * @param sb the file content
   */
  public static void writeUtf8File(@Nullable String outputDir, String fileName, String sb) {
    final String outDirPath= outputDir != null ? outputDir : "";
    final File outDir= new File(outDirPath);
    writeFile(outDir, fileName, escapeUnicode(sb), "UTF-8", false /* don't append */);
  }

  /**
   * Writes the content of the sb string to the file named filename in outDir. If
   * outDir does not exist, it is created.
   *
   * @param outputDir the output directory (may not exist). If <tt>null</tt> then current directory is used.
   * @param fileName the filename
   * @param sb the file content
   */
  public static void writeFile(@Nullable String outputDir, String fileName, String sb) {
    final String outDirPath= outputDir != null ? outputDir : "";
    final File outDir= new File(outDirPath);
    writeFile(outDir, fileName, sb, null, false /* don't append */);
  }

  /**
   * Appends contents of the string to the specified file. If output directory/file don't
   * exist, they are created.
   * @param outputDir output directory. If <tt>null</tt>, then current directory is used
   * @param fileName file name
   * @param sb string to be appended to file
   */
  public static void appendToFile(@Nullable String outputDir, String fileName, String sb) {
     String outDirPath= outputDir != null ? outputDir : "";
     File outDir= new File(outDirPath);
     writeFile(outDir, fileName, sb, null, true /* append */);
  }

  /**
   * Writes the content of the sb string to the file named filename in outDir. If
   * outDir does not exist, it is created.
   *
   * @param outDir the output directory (may not exist). If <tt>null</tt> then current directory is used.
   * @param fileName the filename
   * @param sb the file content
   */
  private static void writeFile(@Nullable File outDir, String fileName, String sb, @Nullable String encoding, boolean append) {
    try {
      if (outDir == null) {
        outDir = new File("").getAbsoluteFile();
      }
      if (!outDir.exists()) {
        outDir.mkdirs();
      }

      fileName = replaceSpecialCharacters(fileName);
      File outputFile = new File(outDir, fileName);
      if (!append) {
        outputFile.delete();
        outputFile.createNewFile();
      }
      writeFile(outputFile, sb, encoding, append);
    }
    catch (IOException e) {
      if (TestRunner.getVerbose() > 1) {
        e.printStackTrace();
      }
      else {
        log("[Utils]", 1, e.getMessage());
      }
    }
  }

  private static void writeFile(File outputFile, String sb, @Nullable String encoding, boolean append) {
    BufferedWriter fw = null;
    try {
      if (!outputFile.exists()) {
        outputFile.createNewFile();
      }
      OutputStreamWriter osw= null;
      if (null != encoding) {
        osw = new OutputStreamWriter(new FileOutputStream(outputFile, append), encoding);
      }
      else {
        osw = new OutputStreamWriter(new FileOutputStream(outputFile, append));
      }
      fw = new BufferedWriter(osw);
      fw.write(sb);

      Utils.log("", 3, "Creating " + outputFile.getAbsolutePath());
    }
    catch(IOException ex) {
      if (TestRunner.getVerbose() > 1) {
        System.err.println("ERROR WHILE WRITING TO " + outputFile);
        ex.printStackTrace();
      }
      else {
        log("[Utils]", 1, "Error while writing to " + outputFile + ": " + ex.getMessage());
      }
    }
    finally {
      try {
        if (fw != null) {
          fw.close();
        }
      }
      catch (IOException e) {
        ; // ignore
      }
    }
  }

  private static void ppp(String s) {
    Utils.log("Utils", 0, s);
  }

  /**
   * @param result
   */
  public static void dumpMap(Map<?, ?> result) {
    System.out.println("vvvvv");
    for (Map.Entry<?, ?> entry : result.entrySet()) {
      System.out.println(entry.getKey() + " => " + entry.getValue());
    }
    System.out.println("^^^^^");
  }

  /**
   * @param allMethods
   */
  public static void dumpMethods(List<ITestNGMethod> allMethods) {
    ppp("======== METHODS:");
    for (ITestNGMethod tm : allMethods) {
      ppp("  " + tm);
    }
  }

  /**
   * @return The list of dependent groups for this method, including the
   * class groups
   */
  public static String[] dependentGroupsForThisMethodForTest(Method m, IAnnotationFinder finder) {
    List<String> vResult = Lists.newArrayList();
    Class<?> cls = m.getDeclaringClass();

    // Collect groups on the class
    ITestAnnotation tc = AnnotationHelper.findTest(finder, cls);
    if (null != tc) {
      for (String group : tc.getDependsOnGroups()) {
        vResult.add(group);
      }
    }

    // Collect groups on the method
    ITestAnnotation tm = AnnotationHelper.findTest(finder, m);
    if (null != tm) {
      String[] groups = tm.getDependsOnGroups();

      //       ppp("Method:" + m + " #Groups:" + groups.length);
      for (String group : groups) {
        vResult.add(group);
      }
    }

    return vResult.toArray(new String[vResult.size()]);
  }

  /**
   * @return The list of groups this method belongs to, including the
   * class groups
   */
  public static String[] groupsForThisMethodForTest(Method m, IAnnotationFinder finder) {
    List<String> vResult = Lists.newArrayList();
    Class<?> cls = m.getDeclaringClass();

    // Collect groups on the class
    ITestAnnotation tc = AnnotationHelper.findTest(finder, cls);
    if (null != tc) {
      for (String group : tc.getGroups()) {
        vResult.add(group);
      }
    }

    // Collect groups on the method
    ITestAnnotation tm = AnnotationHelper.findTest(finder, m);
    if (null != tm) {
      String[] groups = tm.getGroups();

      //       ppp("Method:" + m + " #Groups:" + groups.length);
      for (String group : groups) {
        vResult.add(group);
      }
    }

    return vResult.toArray(new String[vResult.size()]);
  }

  /**
   * @return The list of groups this method belongs to, including the
   * class groups
   */
  public static String[] groupsForThisMethodForConfiguration(Method m, IAnnotationFinder finder) {
    String[] result = {};

    // Collect groups on the method
    ITestAnnotation tm = AnnotationHelper.findTest(finder, m);
    if (null != tm) {
      result = tm.getGroups();
    }

    return result;
  }

  /**
   * @return The list of groups this method depends on, including the
   * class groups
   */
  public static String[] dependentGroupsForThisMethodForConfiguration(Method m,
                                                                      IAnnotationFinder finder) {
    String[] result = {};

    // Collect groups on the method
    IConfigurationAnnotation tm = AnnotationHelper.findConfiguration(finder, m);
    if (null != tm) {
      result = tm.getDependsOnGroups();
    }

    return result;
  }

  public static void log(String msg) {
    log("Utils", 2, msg);
  }

  /**
   * Logs the the message to System.out if level is greater than
   * or equal to TestRunner.getVerbose(). The message is logged as:
   * <pre>
   *     "[cls] msg"
   * </pre>
   *
   * @param cls the class name to prefix the log message.
   * @param level the logging level of the message.
   * @param msg the message to log to System.out.
   */
  public static void log(String cls, int level, String msg) {
    // Why this coupling on a static member of TestRunner.getVerbose()?
    if (TestRunner.getVerbose() >= level) {
      if (cls.length() > 0) {
        System.out.println("[" + cls + "] " + msg);
      }
      else {
        System.out.println(msg);
      }
    }
  }

  public static void error(String errorMessage) {
    System.err.println("[Error] " + errorMessage);
  }

  /**
   * @return The number of methods invoked, taking into account the number
   * of instances.
   */
//  public static int calculateInvokedMethodCount(IResultMap map) {
//    return calculateInvokedMethodCount(
//        (ITestNGMethod[]) map.getAllMethods().toArray(new ITestNGMethod[map.size()]));
//  }

  public static int calculateInvokedMethodCount(ITestNGMethod[] methods) {
    return methods.length;
//    int result = 0;
//
//    for (ITestNGMethod method : methods) {
//      int instanceCount = method.getInvocationCount();
//      result += instanceCount;
//    }
//
//    return result;
  }

//  public static int calculateInvokedMethodCount(Map<ITestNGMethod, ITestResult> methods) {
//    return calculateInvokedMethodCount(methods.keySet().toArray(new ITestNGMethod[methods.values()
//                                                                .size()]));
//  }

  /**
   * Tokenize the string using the separator.
   */
  public static String[] split(String string, String sep) {
    if ((string == null) || (string.length() == 0)) {
      return new String[0];
    }

    // TODO How different is this from:
    // return string.split(sep);

    int start = 0;
    int idx = string.indexOf(sep, start);
    int len = sep.length();
    List<String> strings = Lists.newArrayList();

    while (idx != -1) {
      strings.add(string.substring(start, idx).trim());
      start = idx + len;
      idx = string.indexOf(sep, start);
    }

    strings.add(string.substring(start).trim());

    return strings.toArray(new String[strings.size()]);
  }

  public static void initLogger(Logger logger, String outputLogPath) {
    try {
      logger.setUseParentHandlers(false);
      FileHandler fh = new FileHandler(outputLogPath);
      fh.setFormatter(new TextFormatter());
      fh.setLevel(Level.INFO);
      logger.addHandler(fh);
    }
    catch (SecurityException | IOException se) {
      se.printStackTrace();
    }
  }

  public static void logInvocation(String reason, Method thisMethod, Object[] parameters) {
    String clsName = thisMethod.getDeclaringClass().getName();
    int n = clsName.lastIndexOf(".");
    if (n >= 0) {
      clsName = clsName.substring(n + 1);
    }
    String methodName = clsName + '.' + thisMethod.getName();
    if (TestRunner.getVerbose() >= 2) {
      StringBuffer paramString = new StringBuffer();
      if (parameters != null) {
        for (Object p : parameters) {
          paramString.append(p.toString()).append(' ');
        }
      }
      log("", 2, "Invoking " + reason + methodName + '(' + paramString + ')');
    }
  }

  public static void writeResourceToFile(File file, String resourceName, Class<?> clasz) throws IOException {
    InputStream inputStream = clasz.getResourceAsStream("/" + resourceName);
    if (inputStream == null) {
      System.err.println("Couldn't find resource on the class path: " + resourceName);
//      throw new IllegalArgumentException("Resource does not exist: " + resourceName);
    }

    else {

      try {
        FileOutputStream outputStream = new FileOutputStream(file);
        try {
          int nread;
          byte[] buffer = new byte[4096];
          while (0 < (nread = inputStream.read(buffer))) {
            outputStream.write(buffer, 0, nread);
          }
        } finally {
          outputStream.close();
        }
      } finally {
        inputStream.close();
      }
    }
  }

  public static String defaultIfStringEmpty(String s, String defaultValue) {
    return isStringEmpty(s) ? defaultValue : s;
  }

  public static boolean isStringBlank(String s) {
    return s == null || "".equals(s.trim());
  }

  public static boolean isStringEmpty(String s) {
    return s == null || "".equals(s);
  }

  public static boolean isStringNotBlank(String s) {
    return !isStringBlank(s);
  }

  public static boolean isStringNotEmpty(String s) {
    return !isStringEmpty(s);
  }

  /**
   * @return an array of two strings: the short stack trace and the long stack trace.
   */
  public static String[] stackTrace(Throwable t, boolean toHtml) {
    StringWriter sw = new StringWriter();
    PrintWriter pw = new PrintWriter(sw);
    t.printStackTrace(pw);
    pw.flush();

    String fullStackTrace = sw.getBuffer().toString();
    String shortStackTrace;

    if (Boolean.getBoolean(TestNG.SHOW_TESTNG_STACK_FRAMES) || TestRunner.getVerbose() >= 2) {
      shortStackTrace = fullStackTrace;
    } else {
      shortStackTrace = filterTrace(sw.getBuffer().toString());
    }

    if (toHtml) {
      shortStackTrace = escapeHtml(shortStackTrace);
      fullStackTrace = escapeHtml(fullStackTrace);
    }

    return new String[] {
        shortStackTrace, fullStackTrace
    };
  }

  private static final Map<Character, String> ESCAPES = new HashMap<Character, String>() {
    private static final long serialVersionUID = 1285607660247157523L;

  {
    put('<', "&lt;");
    put('>', "&gt;");
    put('\'', "&apos;");
    put('"', "&quot;");
    put('&', "&amp;");
  }};

  public static String escapeHtml(String s) {
    if (s == null) {
      return null;
    }

    StringBuilder result = new StringBuilder();

    for (int i = 0; i < s.length(); i++) {
      char c = s.charAt(i);
      String nc = ESCAPES.get(c);
      if (nc != null) {
        result.append(nc);
      } else {
        result.append(c);
      }
    }

    return result.toString();
  }

  public static String escapeUnicode(String s) {
    if (s == null) {
      return null;
    }

    StringBuilder result = new StringBuilder();

    for (int i = 0; i < s.length(); i++) {
      char c = s.charAt(i);
      char ca = (Character.isDefined(c)) ? c: UNICODE_REPLACEMENT;
      result.append(ca);
    }

    return result.toString();
  }

  private static String filterTrace(String trace) {
    StringReader   stringReader = new StringReader(trace);
    BufferedReader bufferedReader = new BufferedReader(stringReader);
    StringBuffer buf = new StringBuffer();

    try {
      // first line contains the thrown exception
      String line = bufferedReader.readLine();
      if(line == null) {
        return "";
      }
      buf.append(line).append(LINE_SEP);

      //
      // the stack frames of the trace
      //
      String[] excludedStrings = new String[] {
          "org.testng",
          "reflect",
          "org.apache.maven.surefire"
      };

      int excludedCount = 0;
      while((line = bufferedReader.readLine()) != null) {
        boolean isExcluded = false;
        for (String excluded : excludedStrings) {
          if(line.contains(excluded)) {
            isExcluded = true;
            excludedCount++;
            break;
           }
        }
        if (! isExcluded) {
          buf.append(line).append(LINE_SEP);
        }
      }
      if (excludedCount > 0) {
        buf.append("... Removed " + excludedCount + " stack frames");
      }
    }
    catch(IOException ioex) {
      ; // do nothing
    }

    return buf.toString();
  }

  public static String toString(Object object, Class<?> objectClass) {
    if(null == object) {
      return "null";
    }
    final String toString= object.toString();
    if(isStringEmpty(toString)) {
      return "\"\"";
    }
    else if (String.class.equals(objectClass)) {
      return "\"" + toString + '\"';
    }
    else {
      return toString;
    }
  }

  public static String detailedMethodName(ITestNGMethod method, boolean fqn) {
    StringBuffer buf= new StringBuffer();
    if(method.isBeforeSuiteConfiguration()) {
      buf.append("@BeforeSuite ");
    }
    else if(method.isBeforeTestConfiguration()) {
      buf.append("@BeforeTest ");
    }
    else if(method.isBeforeClassConfiguration()) {
      buf.append("@BeforeClass ");
    }
    else if(method.isBeforeGroupsConfiguration()) {
      buf.append("@BeforeGroups ");
    }
    else if(method.isBeforeMethodConfiguration()) {
      buf.append("@BeforeMethod ");
    }
    else if(method.isAfterMethodConfiguration()) {
      buf.append("@AfterMethod ");
    }
    else if(method.isAfterGroupsConfiguration()) {
      buf.append("@AfterGroups ");
    }
    else if(method.isAfterClassConfiguration()) {
      buf.append("@AfterClass ");
    }
    else if(method.isAfterTestConfiguration()) {
      buf.append("@AfterTest ");
    }
    else if(method.isAfterSuiteConfiguration()) {
      buf.append("@AfterSuite ");
    }

    return buf.append(fqn ? method.toString() : method.getMethodName()).toString();
  }

  public static String arrayToString(String[] strings) {
    StringBuffer result = new StringBuffer("");
    if ((strings != null) && (strings.length > 0)) {
      for (int i = 0; i < strings.length; i++) {
        result.append(strings[i]);
        if (i < strings.length - 1) {
          result.append(", ");
        }
      }
    }
    return result.toString();
  }

  /**
   * If the file name contains special characters like *,/,\ and so on,
   * exception will be thrown and report file will not be created.<br>
   * Special characters are platform specific and they are not same for
   * example on Windows and Macintosh. * is not allowed on Windows, but it is on Macintosh.<br>
   * In order to have the same behavior of testng on the all platforms, characters like * will
   * be replaced on all platforms whether they are causing the problem or not.
   *
   * @param fileName file name that could contain special characters.
   * @return fileName with special characters replaced
   * @author Borojevic
   */
  public static String replaceSpecialCharacters(String fileName) {
   if (fileName == null || fileName.length() == 0) {
     return fileName;
   }
   for (char element : SPECIAL_CHARACTERS) {
     fileName = fileName.replace(element, CHAR_REPLACEMENT);
   }

   return fileName;
  }

  public static <T> String join(List<T> objects, String separator) {
    StringBuilder result = new StringBuilder();
    for (int i = 0; i < objects.size(); i++) {
      if (i > 0) {
        result.append(separator);
      }
      result.append(objects.get(i).toString());
    }
    return result.toString();
  }

  public static void copyFile(File from, File to) {
    try{
      InputStream in = new FileInputStream(from);

      //For Append the file.
//        OutputStream out = new FileOutputStream(f2,true);

      //For Overwrite the file.
      to.getParentFile().mkdirs();
      OutputStream out = new FileOutputStream(to);

      byte[] buf = new byte[1024];
      int len;
      while ((len = in.read(buf)) > 0){
        out.write(buf, 0, len);
      }
      in.close();
      out.close();
    } catch(IOException e){
      e.printStackTrace();
    }
  }

  /**
   * @return a temporary file with the given content.
   */
  public static File createTempFile(String content) {
    try {
      // Create temp file.
      File result = File.createTempFile("testng-tmp", "");

      // Delete temp file when program exits.
      result.deleteOnExit();

      // Write to temp file
      BufferedWriter out = new BufferedWriter(new FileWriter(result));
      out.write(content);
      out.close();

      return result;
    } catch (IOException e) {
      throw new TestNGException(e);
    }
  }

  /**
   * Make sure that either we have an instance or if not, that the method is static
   */
  public static void checkInstanceOrStatic(Object instance, Method method) {
    if (instance == null && ! Modifier.isStatic(method.getModifiers())) {
      throw new TestNGException("Can't invoke " + method + ": either make it static or add "
          + "a no-args constructor to your class");
    }
  }

  /**
   * Returns the string representation of the specified object, transparently
   * handling null references and arrays.
   * 
   * @param obj
   *            the object
   * @return the string representation
   */
  public static String toString(Object obj) {
    String result;
    if (obj != null) {
      if (obj instanceof boolean[]) {
        result = Arrays.toString((boolean[]) obj);
      } else if (obj instanceof byte[]) {
        result = Arrays.toString((byte[]) obj);
      } else if (obj instanceof char[]) {
        result = Arrays.toString((char[]) obj);
      } else if (obj instanceof double[]) {
        result = Arrays.toString((double[]) obj);
      } else if (obj instanceof float[]) {
        result = Arrays.toString((float[]) obj);
      } else if (obj instanceof int[]) {
        result = Arrays.toString((int[]) obj);
      } else if (obj instanceof long[]) {
        result = Arrays.toString((long[]) obj);
      } else if (obj instanceof Object[]) {
        result = Arrays.deepToString((Object[]) obj);
      } else if (obj instanceof short[]) {
        result = Arrays.toString((short[]) obj);
      } else {
        result = obj.toString();
      }
    } else {
      result = "null";
    }
    return result;
  }
}<|MERGE_RESOLUTION|>--- conflicted
+++ resolved
@@ -102,19 +102,11 @@
 
   public static void writeUtf8File(String outputDir, String fileName, XMLStringBuffer xsb, String prefix) {
     try {
-<<<<<<< HEAD
-      File parentDir = new File(outputDir);
-      if (!parentDir.exists()) {
-        parentDir.mkdirs();
-      }
-      FileWriter fw = new FileWriter(new File(parentDir, fileName));
-=======
       final File file = new File(outputDir, fileName);
       if (!file.exists()) {
         file.createNewFile();
       }
       final OutputStreamWriter w = new OutputStreamWriter(new FileOutputStream(file), "UTF-8");
->>>>>>> b1c39ae2
       if (prefix != null) {
         w.append(prefix);
       }
