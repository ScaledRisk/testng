package org.testng.internal;

import org.testng.ITestNGMethod;
import org.testng.TestNG;
import org.testng.TestRunner;
import org.testng.annotations.IConfigurationAnnotation;
import org.testng.annotations.ITestAnnotation;
import org.testng.collections.Lists;
import org.testng.internal.annotations.AnnotationHelper;
import org.testng.internal.annotations.IAnnotationFinder;
import org.testng.log.TextFormatter;
import org.testng.xml.XmlClass;

import java.io.BufferedReader;
import java.io.BufferedWriter;
import java.io.File;
import java.io.FileOutputStream;
import java.io.IOException;
import java.io.InputStream;
import java.io.OutputStreamWriter;
import java.io.PrintWriter;
import java.io.StringReader;
import java.io.StringWriter;
import java.lang.reflect.Method;
import java.util.Collection;
import java.util.HashMap;
import java.util.List;
import java.util.Map;
import java.util.StringTokenizer;
import java.util.logging.FileHandler;
import java.util.logging.Level;
import java.util.logging.Logger;

/**
 * Helper methods to parse annotations.
 *
 * @author Cedric Beust, Apr 26, 2004
 */
public final class Utils {
  private static final String LINE_SEP = System.getProperty("line.separator");

  public static final char[] SPECIAL_CHARACTERS =
      {'*','/','\\','?','%',':',';','<','>','&','~','|'};
  public static final char CHAR_REPLACEMENT = '_';
  public static final char UNICODE_REPLACEMENT = 0xFFFD;

  /**
   * Hide constructor for utility class.
   */
  private Utils() {
    // Hide constructor
  }

  /**
   * Splits the given String s into tokens where the separator is
   * either the space character or the comma character. For example,
   * if s is "a,b, c" this method returns {"a", "b", "c"}
   *
   * @param s the string to split
   * @return the split token
   */
  public static String[] stringToArray(String s) {
    // TODO CQ would s.split() be a better way of doing this?
    StringTokenizer st = new StringTokenizer(s, " ,");
    String[] result = new String[st.countTokens()];
    for (int i = 0; i < result.length; i++) {
      result[i] = st.nextToken();
    }

    return result;
  }

  public static XmlClass[] classesToXmlClasses(Class<?>[] classes) {
    List<XmlClass> result = Lists.newArrayList();

    for (Class<?> cls : classes) {
      result.add(new XmlClass(cls, Boolean.TRUE));
    }

    return result.toArray(new XmlClass[classes.length]);
  }

  public static String[] parseMultiLine(String line) {
    List<String> vResult = Lists.newArrayList();
    if ((null != line) && !"".equals(line.trim())) {
      StringTokenizer st = new StringTokenizer(line, " ");
      while (st.hasMoreTokens()) {
        vResult.add(st.nextToken());
      }
      // Bug in split when passed " " : returns one too many result
      //      result = line.split(" ");
    }

    return vResult.toArray(new String[vResult.size()]);
  }

  /**
   * Writes the content of the sb string to the file named filename in outDir encoding the output as UTF-8.
   * If outDir does not exist, it is created.
   *
   * @param outputDir the output directory (may not exist). If <tt>null</tt> then current directory is used.
   * @param fileName the filename
   * @param sb the file content
   */
  public static void writeUtf8File(String outputDir, String fileName, String sb) {
    final String outDirPath= outputDir != null ? outputDir : "";
    final File outDir= new File(outDirPath);
    writeFile(outDir, fileName, escapeUnicode(sb), "UTF-8", false /* don't append */);
  }

  /**
   * Writes the content of the sb string to the file named filename in outDir. If
   * outDir does not exist, it is created.
   *
   * @param outputDir the output directory (may not exist). If <tt>null</tt> then current directory is used.
   * @param fileName the filename
   * @param sb the file content
   */
  public static void writeFile(String outputDir, String fileName, String sb) {
    final String outDirPath= outputDir != null ? outputDir : "";
    final File outDir= new File(outDirPath);
    writeFile(outDir, fileName, sb, null, false /* don't append */);
  }

  /**
   * Appends contents of the string to the specified file. If output directory/file don't
   * exist, they are created.
   * @param outputDir output directory. If <tt>null</tt>, then current directory is used
   * @param fileName file name
   * @param sb string to be appended to file
   */
  public static void appendToFile(String outputDir, String fileName, String sb) {
     String outDirPath= outputDir != null ? outputDir : "";
     File outDir= new File(outDirPath);
     writeFile(outDir, fileName, sb, null, true /* append */);
  }

  /**
   * Writes the content of the sb string to the file named filename in outDir. If
   * outDir does not exist, it is created.
   *
   * @param outDir the output directory (may not exist). If <tt>null</tt> then current directory is used.
   * @param fileName the filename
   * @param sb the file content
   */
  private static void writeFile(File outDir, String fileName, String sb, String encoding, boolean append) {
    try {
      if (!outDir.exists()) {
        outDir.mkdirs();
      }

      fileName = replaceSpecialCharacters(fileName);
      File outputFile = new File(outDir, fileName);
      if (!append) {
        outputFile.delete();
        outputFile.createNewFile();
      }
      writeFile(outputFile, sb, encoding, append);
    }
    catch (IOException e) {
      if (TestRunner.getVerbose() > 1) {
        e.printStackTrace();
      }
      else {
        log("[Utils]", 1, e.getMessage());
      }
    }
  }

  private static void writeFile(File outputFile, String sb, String encoding, boolean append) {
    BufferedWriter fw = null;
    try {
      if (!outputFile.exists()) {
        outputFile.createNewFile();
      }
      OutputStreamWriter osw= null;
      if (null != encoding) {
        osw = new OutputStreamWriter(new FileOutputStream(outputFile, append), encoding);
      }
      else {
        osw = new OutputStreamWriter(new FileOutputStream(outputFile, append));
      }
      fw = new BufferedWriter(osw);
      fw.write(sb);

      Utils.log("", 3, "Creating " + outputFile.getAbsolutePath());
    }
    catch(IOException ex) {
      if (TestRunner.getVerbose() > 1) {
        System.err.println("ERROR WHILE WRITING TO " + outputFile);
        ex.printStackTrace();
      }
      else {
        log("[Utils]", 1, "Error while writing to " + outputFile + ": " + ex.getMessage());
      }
    }
    finally {
      try {
        if (fw != null) {
          fw.close();
        }
      }
      catch (IOException e) {
        ; // ignore
      }
    }
  }

  private static void ppp(String s) {
    Utils.log("Utils", 0, s);
  }

  /**
   * @param result
   */
  public static void dumpMap(Map<?, ?> result) {
    System.out.println("vvvvv");
    for (Map.Entry<?, ?> entry : result.entrySet()) {
      System.out.println(entry.getKey() + " => " + entry.getValue());
    }
    System.out.println("^^^^^");
  }

  /**
   * @param allMethods
   */
  public static void dumpMethods(List<ITestNGMethod> allMethods) {
    ppp("======== METHODS:");
    for (ITestNGMethod tm : allMethods) {
      ppp("  " + tm);
    }
  }

  /**
   * @return The list of dependent groups for this method, including the
   * class groups
   */
  public static String[] dependentGroupsForThisMethodForTest(Method m, IAnnotationFinder finder) {
    List<String> vResult = Lists.newArrayList();
    Class<?> cls = m.getDeclaringClass();

    // Collect groups on the class
    ITestAnnotation tc = AnnotationHelper.findTest(finder, cls);
    if (null != tc) {
      for (String group : tc.getDependsOnGroups()) {
        vResult.add(group);
      }
    }

    // Collect groups on the method
    ITestAnnotation tm = AnnotationHelper.findTest(finder, m);
    if (null != tm) {
      String[] groups = tm.getDependsOnGroups();

      //       ppp("Method:" + m + " #Groups:" + groups.length);
      for (String group : groups) {
        vResult.add(group);
      }
    }

    return vResult.toArray(new String[vResult.size()]);
  }

  /**
   * @return The list of groups this method belongs to, including the
   * class groups
   */
  public static String[] groupsForThisMethodForTest(Method m, IAnnotationFinder finder) {
    List<String> vResult = Lists.newArrayList();
    Class<?> cls = m.getDeclaringClass();

    // Collect groups on the class
    ITestAnnotation tc = AnnotationHelper.findTest(finder, cls);
    if (null != tc) {
      for (String group : tc.getGroups()) {
        vResult.add(group);
      }
    }

    // Collect groups on the method
    ITestAnnotation tm = AnnotationHelper.findTest(finder, m);
    if (null != tm) {
      String[] groups = tm.getGroups();

      //       ppp("Method:" + m + " #Groups:" + groups.length);
      for (String group : groups) {
        vResult.add(group);
      }
    }

    return vResult.toArray(new String[vResult.size()]);
  }

  /**
   * @return The list of groups this method belongs to, including the
   * class groups
   */
  public static String[] groupsForThisMethodForConfiguration(Method m, IAnnotationFinder finder) {
    String[] result = {};

    // Collect groups on the method
    ITestAnnotation tm = AnnotationHelper.findTest(finder, m);
    if (null != tm) {
      result = tm.getGroups();
    }

    return result;
  }

  /**
   * @return The list of groups this method depends on, including the
   * class groups
   */
  public static String[] dependentGroupsForThisMethodForConfiguration(Method m,
                                                                      IAnnotationFinder finder) {
    String[] result = {};

    // Collect groups on the method
    IConfigurationAnnotation tm = AnnotationHelper.findConfiguration(finder, m);
    if (null != tm) {
      result = tm.getDependsOnGroups();
    }

    return result;
  }

  public static void log(String msg) {
    log("Utils", 2, msg);
  }

  /**
   * Logs the the message to System.out if level is greater than
   * or equal to TestRunner.getVerbose(). The message is logged as:
   * <pre>
   *     "[cls] msg"
   * </pre>
   *
   * @param cls the class name to prefix the log message.
   * @param level the logging level of the message.
   * @param msg the message to log to System.out.
   */
  public static void log(String cls, int level, String msg) {
    // Why this coupling on a static member of TestRunner.getVerbose()?
    if (TestRunner.getVerbose() >= level) {
      if (cls.length() > 0) {
        System.out.println("[" + cls + "] " + msg);
      }
      else {
        System.out.println(msg);
      }
    }
  }

  public static void error(String errorMessage) {
    System.err.println("[Error] " + errorMessage);
  }

  /**
   * @return The number of methods invoked, taking into account the number
   * of instances.
   */
//  public static int calculateInvokedMethodCount(IResultMap map) {
//    return calculateInvokedMethodCount(
//        (ITestNGMethod[]) map.getAllMethods().toArray(new ITestNGMethod[map.size()]));
//  }

  public static int calculateInvokedMethodCount(ITestNGMethod[] methods) {
    return methods.length;
//    int result = 0;
//
//    for (ITestNGMethod method : methods) {
//      int instanceCount = method.getInvocationCount();
//      result += instanceCount;
//    }
//
//    return result;
  }

//  public static int calculateInvokedMethodCount(Map<ITestNGMethod, ITestResult> methods) {
//    return calculateInvokedMethodCount(methods.keySet().toArray(new ITestNGMethod[methods.values()
//                                                                .size()]));
//  }

  /**
   * Tokenize the string using the separator.
   */
  public static String[] split(String string, String sep) {
    if ((string == null) || (string.length() == 0)) {
      return new String[0];
    }

    // TODO How different is this from:
    // return string.split(sep);

    int start = 0;
    int idx = string.indexOf(sep, start);
    int len = sep.length();
    List<String> strings = Lists.newArrayList();

    while (idx != -1) {
      strings.add(string.substring(start, idx).trim());
      start = idx + len;
      idx = string.indexOf(sep, start);
    }

    strings.add(string.substring(start).trim());

    return strings.toArray(new String[strings.size()]);
  }

  public static void initLogger(Logger logger, String outputLogPath) {
    try {
      logger.setUseParentHandlers(false);
      FileHandler fh = new FileHandler(outputLogPath);
      fh.setFormatter(new TextFormatter());
      fh.setLevel(Level.INFO);
      logger.addHandler(fh);
    }
    catch (SecurityException se) {
      se.printStackTrace();
    }
    catch (IOException ioe) {
      ioe.printStackTrace();
    }
  }

  public static void logInvocation(String reason, Method thisMethod, Object[] parameters) {
    String clsName = thisMethod.getDeclaringClass().getName();
    int n = clsName.lastIndexOf(".");
    if (n >= 0) {
      clsName = clsName.substring(n + 1);
    }
    String methodName = clsName + '.' + thisMethod.getName();
    if (TestRunner.getVerbose() >= 2) {
      StringBuffer paramString = new StringBuffer();
      if (parameters != null) {
        for (Object p : parameters) {
          paramString.append(p.toString()).append(' ');
        }
      }
      log("", 2, "Invoking " + reason + methodName + '(' + paramString + ')');
    }
  }

  public static void writeResourceToFile(File file, String resourceName, Class<?> clasz) throws IOException {
    InputStream inputStream = clasz.getResourceAsStream("/" + resourceName);
    if (inputStream == null) {
      System.err.println("Couldn't find resource on the class path: " + resourceName);
//      throw new IllegalArgumentException("Resource does not exist: " + resourceName);
    }

    else {

      try {
        FileOutputStream outputStream = new FileOutputStream(file);
        try {
          int nread;
          byte[] buffer = new byte[4096];
          while (0 < (nread = inputStream.read(buffer))) {
            outputStream.write(buffer, 0, nread);
          }
        } finally {
          outputStream.close();
        }
      } finally {
        inputStream.close();
      }
    }
  }

  public static boolean isStringEmpty(String s) {
    return s == null || "".equals(s);
  }

  public static String[] stackTrace(Throwable t, boolean tohtml) {
    StringWriter sw = new StringWriter();
    PrintWriter pw = new PrintWriter(sw);
    t.printStackTrace(pw);
    pw.flush();

    String fullStackTrace = sw.getBuffer().toString();
    String shortStackTrace;

    if (Boolean.getBoolean(TestNG.SHOW_TESTNG_STACK_FRAMES) || TestRunner.getVerbose() >= 2) {
      shortStackTrace = fullStackTrace;
    }
    else {
      shortStackTrace = filterTrace(sw.getBuffer().toString());
    }

    if (tohtml) {
      shortStackTrace = escapeHtml(shortStackTrace);
      fullStackTrace = fullStackTrace.replaceAll("<", "&lt;").replaceAll(">", "&gt;");
    }

    return new String[] {
        shortStackTrace, fullStackTrace
    };
  }

  private static final Map<Character, String> ESCAPES = new HashMap<Character, String>() {/**
     *
     */
    private static final long serialVersionUID = 1285607660247157523L;

  {
    put('<', "&lt;");
    put('>', "&gt;");
    put('\'', "&apos;");
    put('"', "&quot;");
  }};

  public static String escapeHtml(String s) {
    if (s == null) {
      return null;
    }

    StringBuilder result = new StringBuilder();

    for (int i = 0; i < s.length(); i++) {
      char c = s.charAt(i);
      String nc = ESCAPES.get(c);
      if (nc != null) {
        result.append(nc);
      } else {
        result.append(c);
      }
    }

    return result.toString();
  }

  public static String escapeUnicode(String s) {
    if (s == null) {
      return null;
    }

    StringBuilder result = new StringBuilder();

    for (int i = 0; i < s.length(); i++) {
      char c = s.charAt(i);
      char ca = (Character.isDefined(c)) ? c: UNICODE_REPLACEMENT;
      result.append(ca);
    }

    return result.toString();
  }

  private static String filterTrace(String trace) {
    StringReader   stringReader = new StringReader(trace);
    BufferedReader bufferedReader = new BufferedReader(stringReader);
    StringBuffer buf = new StringBuffer();

    try {
      // first line contains the thrown exception
      String line = bufferedReader.readLine();
      if(line == null) {
        return "";
      }
      buf.append(line).append(LINE_SEP);

      //
      // the stack frames of the trace
      //
      String[] excludedStrings = new String[] {
          "org.testng",
          "reflect"
      };

      int excludedCount = 0;
      while((line = bufferedReader.readLine()) != null) {
        boolean isExcluded = false;
        for (String excluded : excludedStrings) {
          if(line.indexOf(excluded) != -1) {
            isExcluded = true;
            excludedCount++;
            break;
           }
        }
        if (! isExcluded) {
          buf.append(line).append(LINE_SEP);
        }
      }
      if (excludedCount > 0) {
        buf.append("... Removed " + excludedCount + " stack frames");
      }
    }
    catch(IOException ioex) {
      ; // do nothing
    }

    return buf.toString();
  }

  /**
   * @param object
   * @return
   */
  public static String toString(Object object, Class<?> objectClass) {
    if(null == object) {
      return "null";
    }
    final String toString= object.toString();
    if("".equals(toString)) {
      return "\"\"";
    }
    else if (String.class.equals(objectClass)) {
      return "\"" + toString + '\"';
    }
    else {
      return toString;
    }
  }

  /**
   * @param method
   * @return
   */
  public static String detailedMethodName(ITestNGMethod method, boolean fqn) {
    StringBuffer buf= new StringBuffer();
    if(method.isBeforeSuiteConfiguration()) {
      buf.append("@BeforeSuite ");
    }
    else if(method.isBeforeTestConfiguration()) {
      buf.append("@BeforeTest ");
    }
    else if(method.isBeforeClassConfiguration()) {
      buf.append("@BeforeClass ");
    }
    else if(method.isBeforeGroupsConfiguration()) {
      buf.append("@BeforeGroups ");
    }
    else if(method.isBeforeMethodConfiguration()) {
      buf.append("@BeforeMethod ");
    }
    else if(method.isAfterMethodConfiguration()) {
      buf.append("@AfterMethod ");
    }
    else if(method.isAfterGroupsConfiguration()) {
      buf.append("@AfterGroups ");
    }
    else if(method.isAfterClassConfiguration()) {
      buf.append("@AfterClass ");
    }
    else if(method.isAfterTestConfiguration()) {
      buf.append("@AfterTest ");
    }
    else if(method.isAfterSuiteConfiguration()) {
      buf.append("@AfterSuite ");
    }

    return buf.append(fqn ? method.toString() : method.getMethodName()).toString();
  }

  public static String arrayToString(String[] strings) {
    StringBuffer result = new StringBuffer("");
    if ((strings != null) && (strings.length > 0)) {
      for (int i = 0; i < strings.length; i++) {
        result.append(strings[i]);
        if (i < strings.length - 1) {
          result.append(", ");
        }
      }
    }
    return result.toString();
  }

  /**
   * If the file name contains special characters like *,/,\ and so on,
   * exception will be thrown and report file will not be created.<br>
   * Special characters are platform specific and they are not same for
   * example on Windows and Macintosh. * is not allowed on Windows, but it is on Macintosh.<br>
   * In order to have the same behavior of testng on the all platforms, characters like * will
   * be replaced on all platforms whether they are causing the problem or not.
   *
   * @param fileName file name that could contain special characters.
   * @return fileName with special characters replaced
   * @author Borojevic
   */
  public static String replaceSpecialCharacters(String fileName) {
   if (fileName == null || fileName.length() == 0) {
     return fileName;
   }
   for (char element : SPECIAL_CHARACTERS) {
     fileName = fileName.replace(element, CHAR_REPLACEMENT);
   }

   return fileName;
  }

<<<<<<< HEAD
  public static String join(List<String> s, String sep) {
    StringBuilder result = new StringBuilder();
    for (int i = 0; i < s.size(); i++) {
      if (i > 0) result.append(sep).append(" ");
      result.append(s.get(i));
=======
  public static String join(Collection<String> strings, String separator) {
    StringBuilder sb = new StringBuilder();
    int i = 0;
    for (String s : strings) {
      if (i++ > 0) {
        sb.append(separator);
      }
      sb.append(s);
>>>>>>> 5289fd64
    }

    return result.toString();
  }

  public static String joinClasses(List<Class> classes, String separator) {
    StringBuilder sb = new StringBuilder();
    int i = 0;
    for (Class s : classes) {
      if (i++ > 0) {
        sb.append(separator);
      }
      sb.append(s.getName());
    }

    return sb.toString();
  }
}<|MERGE_RESOLUTION|>--- conflicted
+++ resolved
@@ -22,7 +22,6 @@
 import java.io.StringReader;
 import java.io.StringWriter;
 import java.lang.reflect.Method;
-import java.util.Collection;
 import java.util.HashMap;
 import java.util.List;
 import java.util.Map;
@@ -688,22 +687,11 @@
    return fileName;
   }
 
-<<<<<<< HEAD
   public static String join(List<String> s, String sep) {
     StringBuilder result = new StringBuilder();
     for (int i = 0; i < s.size(); i++) {
       if (i > 0) result.append(sep).append(" ");
       result.append(s.get(i));
-=======
-  public static String join(Collection<String> strings, String separator) {
-    StringBuilder sb = new StringBuilder();
-    int i = 0;
-    for (String s : strings) {
-      if (i++ > 0) {
-        sb.append(separator);
-      }
-      sb.append(s);
->>>>>>> 5289fd64
     }
 
     return result.toString();
