--- conflicted
+++ resolved
@@ -1,4 +1,14 @@
 package org.testng.internal;
+
+import java.lang.reflect.Constructor;
+import java.lang.reflect.Method;
+import java.lang.reflect.Modifier;
+import java.util.Collections;
+import java.util.HashSet;
+import java.util.Iterator;
+import java.util.List;
+import java.util.Map;
+import java.util.Set;
 
 import org.testng.ITestContext;
 import org.testng.ITestNGMethod;
@@ -18,16 +28,6 @@
 import org.testng.util.Strings;
 import org.testng.xml.XmlSuite;
 import org.testng.xml.XmlTest;
-
-import java.lang.reflect.Constructor;
-import java.lang.reflect.Method;
-import java.lang.reflect.Modifier;
-import java.util.Collections;
-import java.util.HashSet;
-import java.util.Iterator;
-import java.util.List;
-import java.util.Map;
-import java.util.Set;
 
 /**
  * Methods that bind parameters declared in testng.xml to actual values
@@ -325,14 +325,8 @@
     }
 
     for (Method m : ClassHelper.getAvailableMethods(cls)) {
-<<<<<<< HEAD
-      IDataProviderAnnotation dp = (IDataProviderAnnotation)
-          finder.findAnnotation(m, IDataProviderAnnotation.class);
-      if (null != dp && name.equals(getDataProviderName(dp, m))) {
-=======
       IDataProviderAnnotation dp = finder.findAnnotation(m, IDataProviderAnnotation.class);
       if (null != dp && (name.equals(dp.getName()) || name.equals(m.getName()))) {
->>>>>>> 4dd8f476
         if (shouldBeStatic && (m.getModifiers() & Modifier.STATIC) == 0) {
           throw new TestNGException("DataProvider should be static: " + m);
         }
