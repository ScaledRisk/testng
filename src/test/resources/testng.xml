<!DOCTYPE suite SYSTEM "http://testng.org/testng-1.0.dtd" >

<suite name="TestNG" verbose="1" parallel="false" thread-count="2"
    data-provider-thread-count="3">

  <suite-files>
    <suite-file path="./junit-suite.xml" />
    <suite-file path="./parent-module-suite.xml" />
  </suite-files>

  <test name="Nopackage">
    <groups>
      <run>
        <include name="nopackage"/>
      </run>
    </groups>
    <classes>
      <class name="NoPackageTest" />
    </classes>
  </test>

  <parameter name="first-name" value="Cedric" />

  <test name="Regression1" >
    <groups>
      <define name="evenodd">
        <include name="even" />
        <include name="odd" />
      </define>
      <run>
        <exclude name="excludeThisGroup" />
      </run>
    </groups>

    <classes>
      <class name="test.parameters.ParameterSample" />
      <class name="test.parameters.ParameterTest" />
      <class name="test.Test1" />
      <class name="test.Test2" />
      <class name="test.CtorCalledOnce" />
      <class name="test.expectedexceptions.ExpectedExceptionsTest" />
      <class name="test.access.PrivateAccessConfigurationMethods" />
      <class name="test.expectedexceptions.WrappedExpectedExceptionTest" />
      <class name="test.parameters.OptionalParameterTest"/>
      <class name="test.parameters.ParamInheritanceTest"/>
    </classes>
  </test>

  <test name="Regression2">
    <groups>
      <run>
        <exclude name="broken" />
      </run>
    </groups>
    <classes>
      <class name="test.Test1" />
      <class name="test.MethodTest" />
      <class name="test.sample.AfterClassCalledAtEnd"/>
      <class name="test.GraphTest"/>
      <class name="test.DynamicGraphTest"/>
      <class name="test.privatemethod.PrivateMethodTest$PrivateMethodInnerTest"/>
      <class name="test.multiple.TestMultiple"/>
      <class name="test.ClassConfigurations"/>
      <class name="test.alwaysrun.AlwaysRunTest"/>
      <class name="test.conffailure.ConfigurationFailure" />
      <class name="test.superclass.MainTest" />
      <class name="test.superclass.Test3" />
      <class name="test.failures.FailuresTest" />
      <class name="test.mannotation.MAnnotationSampleTest" />
      <class name="test.mannotation.MAnnotation2SampleTest" />
      <class name="test.thread.FactoryTest" />
      <class name="test.thread.SequentialTest" />
      <class name="test.thread.ParallelTestTest" />
      <class name="test.thread.DataProviderThreadPoolSizeTest" />
      <class name="test.thread.MultiThreadedDependentTest" />
      <class name="test.thread.TrueParallelTest" />
<!--
      <class name="test.thread.ParallelSuiteTest"/>
-->
      <class name="test.simple.IncludedExcludedTest" />
<!-- 
      <class name="test.reports.ReportTest" />
-->
      <class name="test.annotationtransformer.AnnotationTransformerTest" />
<!-- 
      <class name="test.jar.JarTest" />
 -->
      <class name="test.xml.XmlVerifyTest" />
      <class name="test.invokedmethodlistener.InvokedMethodListenerTest" />
      <class name="test.testng249.VerifyTest"/>
      <class name="test.testng195.AfterMethodTest" />
      <class name="test.regression.BeforeTestFailingTest"/>
      <class name="test.testng285.TestNG285Test" />
      <class name="test.failedreporter.FailedReporterTest" />
      <class name="test.attributes.AttributeTest"/>
      <class name="test.verify.VerifyTest"/>
      <class name="test.abstractconfmethod.C" />
      <class name="test.preserveorder.PreserveOrderTest" />
      <class name="test.SerializationTest" />
      <class name="test.CountTest" />
      <class name="test.MapTest" />
      <class name="test.remote.RemoteTest" />
      <class name="test.EclipseTest" />
      <class name="test.ReporterApiTest" />
      <class name="test.abstractmethods.AbstractTest" />
      <class name="test.override.OverrideTest" />
      <class name="test.priority.PriorityTest" />
      <class name="test.NestedStaticTest" />
      <class name="test.configuration.ConfigurationListenerTest" />
      <class name="test.groupinvocation.GroupSuiteTest" />
      <class name="test.StaticTest" />
      <class name="test.serviceloader.ServiceLoaderTest" />
      <class name="test.commandline.CommandLineOverridesXml" />
      <class name="test.jason.MainTest" />
      <class name="test.bug90.Bug90Test" />
      <class name="test.bug92.Bug92Test" />
      <class name="test.ReturnValueTest" />
      <class name="test.groupbug.GroupBugTest" />
      <class name="test.parameters.ShadowTest" />
      <class name="test.parameters.ParameterOverrideTest" />
      <class name="test.reports.FailedReporterTest" />
      <class name="test.reports.ReporterLogTest" />
      <class name="test.testng387.TestNG387"/>
    </classes>
  </test>

  <test name="Threads">
    <groups>
      <run>
        <exclude name="broken" />
      </run>
    </groups>
    <classes>
      <class name="test.thread.ThreadPoolSizeTest" />
      <class name="test.thread.ThreadPoolSizeWithTimeOutTest" />
      <class name="test.thread.ThreadTest" />
    </classes>
  </test>

  <test name="Listeners">
    <classes>
      <class name="test.listeners.EndMillisShouldNotBeZeroTest" />
      <class name="test.listeners.ResultEndMillisTest" />
      <class name="test.listeners.ListenerTest"/>
      <class name="test.listeners.SuiteAndInvokedMethodListenerTest" />
      <class name="test.listeners.SuiteAndConfigurationListenerTest" />
      <class name="test.listeners.ListenerInXmlTest" />
      <class name="test.listeners.ExecutionListenerTest" />
      <class name="test.listeners.ConfigurationListenerTest" />
      <class name="test.multiplelisteners.TestMaker" />
    </classes>
  </test>

  <test name="Injection">
    <classes>
      <class name="test.inject.InjectTestContextTest"/>
      <class name="test.inject.InjectBeforeMethodTest"/>
      <class name="test.inject.InjectTestResultTest" />
      <class name="test.inject.InjectDataProviderTest"/>
      <class name="test.inject.NoInjectionTest" />
    </classes>
  </test>

  <!--  Keep this in its own <test> tag -->
  <test name="BeforeMethod">
    <classes>
      <class name="test.configuration.BeforeMethodTest" />
    </classes>
  </test>

  <test name="Basic" >
    <classes>
      <class name="test.sample.Basic2" />
      <class name="test.sample.Basic1" />
      <class name="test.Misc" />
    </classes>
  </test>

  <test name="Exclusion">
    <groups>
      <run>
        <exclude name="excludeThisGroup" />
      </run>
    </groups>
    <classes>
      <class name="test.Test2" />
    </classes>
  </test>

  <test name="Dependents">
    <parameter name="foo" value="Cedric" />
    <classes>
<!--
      <class name="test.dependent.MissingGroupTest" />
      <class name="test.dependent.MissingMethodTest" />
-->
      <class name="test.dependent.OrderMethodTest" />
      <class name="test.dependent.DependentTest" />
      <class name="test.dependent.SampleDependentTest" />
      <class name="test.dependent.SampleDependentMethods" />
      <class name="test.dependent.SampleDependentMethods3" />
      <class name="test.dependent.SampleDependentConfigurationMethods" />
      <class name="test.dependent.ClassDependsOnGroups"/>
      <class name="test.dependent.DependentAlwaysRunTest" />
      <class name="test.dependent.MultiGroupTest" />
      <class name="test.dependent.ImplicitGroupInclusionTest" />
      <class name="test.dependent.ClassWide1Test" />
      <class name="test.dependent.ClassWide2Test" />
      <class name="test.dependent.DepBugSampleTest" />
      <class name="test.dependent.DepBugVerifyTest" />
      <class name="test.dependent.DependsOnProtectedMethodTest" />
      <class name="test.dependsongroup.DependsOnGroupsTest" />
      <class name="test.dependent.GroupByInstancesTest" />
      <class name="test.dependent.xml.GroupDependencyTest" />
      <class name="test.dependent.DependencyFixTest"/>
    </classes>
  </test>

  <test name="Inheritance">
    <classes>
      <class name="test.SampleInheritance" />
      <class name="test.inheritance.ClassScopeTest" />
      <class name="test.inheritance.testng739.TestNG739"/>
      <class name="test.inheritance.testng234.PolymorphicFailureTest" />
      <class name="test.inheritance.testng471.TestNG471" />
    </classes>
  </test>

  <!-- Test scopes -->

  <parameter name="parameter" value="out" />

  <test name="Test outer scope">
    <groups>
      <run>
        <include name="outer-group" />
      </run>
    </groups>
    <classes>
      <class name="test.sample.Scope" />
    </classes>
  </test>

  <test name="Test inner scope">
    <parameter name="parameter" value="in" />
    <groups>
      <run>
        <include name="inner-group" />
      </run>
    </groups>
    <classes>
      <class name="test.sample.Scope" />
    </classes>
  </test>

  <test name="AfterClassCalledAtEnd">
    <classes>
      <class name="test.sample.AfterClassCalledAtEnd"/>
    </classes>
  </test>

  <test name="Triangle">
    <classes>
      <class name="test.triangle.Child1" />
      <class name="test.triangle.Child2" />
    </classes>
  </test>

  <!-- note that CheckTriangePost must be run sequentially after Triangle-->
  <test name="CheckTrianglePost">
    <parameter name="expected-calls" value="2" />
    <classes>
      <class name="test.triangle.CheckCount"/>
    </classes>
  </test>

  <!-- Test that we can declare groups and dependents on classes -->

  <test name="Test class groups 1" >
    <classes>
      <class name="test.classgroup.Second" />
      <class name="test.classgroup.First" />
    </classes>
  </test>

    <test name="Test class groups 2" >
    <classes>
      <class name="test.classgroup.First" />
      <class name="test.classgroup.Second" />
    </classes>
  </test>

  <parameter name="factory-param" value="FactoryParam" />
  <test name="Factory">
    <classes>
      <class name="test.factory.FactoryTest" />
      <class name="test.factory.VerifyFactoryTest" />
      <class name="test.factory.FactoryInSeparateClass" />
      <class name="test.factory.Factory2Test" />

      <class name="test.factory.FactoryWithInstanceInfoTest" />
      <class name="test.factory.VerifyFactoryWithInstanceInfoTest" />
      <class name="test.factory.TestClassAnnotationTest" />

      <class name="test.factory.FactoryWithDataProviderTest" />
      <class name="test.factory.FactoryOrderMainTest" />
      <class name="test.factory.FactoryFailureTest" />

      <class name="test.factory.FactoryInSuperClassTest" />

      <class name="test.factory.classconf.XClassOrderWithFactoryTest" />
      <class name="test.factory.FactoryInterleavingTest"/>
      <class name="test.factory.FactoryDataProviderTest"/>

      <class name="test.factory.DisabledFactoryTest"/>
      <class name="test.factory.FactoryAndTestMethodTest" />
    </classes>
  </test>

  <test name="TimeOut">
    <classes>
      <class name="test.timeout.TimeOutTest" />
      <class name="test.timeout.TimeOutFromXmlTest"/>
<!--
      <class name="test.timeout.TimeOutThreadLocalSampleTest"/>
-->
    </classes>
  </test>

  <test name="InvocationCount">
    <parameter name="count" value="10" />
    <classes>
      <class name="test.InvocationAndSuccessPercentageTest" />
      <class name="test.invocationcount.FailedInvocationCountTest" />
      <class name="test.invocationcount.FirstAndLastTimeTest" />
    </classes>
  </test>

  <!-- Tests for included and excluded methods -->
  <test name="Method1">
    <classes>
        <class name="test.methods.SampleMethod1">
          <methods>
            <include name="shouldRun1" />
            <include name="shouldRun2" />
          </methods>
        </class>
          <class name="test.methods.VerifyMethod1" />
    </classes>
  </test>

  <test name="Method2">
    <classes>
        <class name="test.methods.SampleMethod1">
          <methods>
            <exclude name="shouldNotRun1" />
            <exclude name="shouldNotRun2" />
          </methods>
        </class>
        <class name="test.methods.VerifyMethod1" />
    </classes>
  </test>

  <test name="Method3">
    <classes>
        <class name="test.methods.SampleMethod1">
          <methods>
            <exclude name=".*Not.*" />
          </methods>
        </class>
        <class name="test.methods.VerifyMethod1" />
    </classes>
  </test>

  <test name="Object factory">
    <classes>
      <class name="test.objectfactory.CustomFactoryTest" />
      <class name="test.objectfactory.CombinedTestAndObjectFactoryTest" />
      <class name="test.objectfactory.ObjectFactory2Test"/>
    </classes>
  </test>

  <!-- Test parameters for constructors -->
  <parameter name="string" value="Cedric" />
  <parameter name="int" value="42" />
  <parameter name="boolean" value="true" />
  <parameter name="byte" value="43" />
  <parameter name="char" value="c" />
  <parameter name="double" value="44.0" />
  <parameter name="float" value="45.0" />
  <parameter name="long" value="46" />
  <parameter name="short" value="47" />

  <test name="Parameters for constructors">
    <classes>
      <class name="test.ParameterConstructorTest" />
    </classes>
  </test>

  <test name="Excluded methods" >
    <groups>
      <run>
        <include name="group1" />
        <include name="group2" />
      </run>
    </groups>
    <classes>
      <class name="test.Exclude">
    <methods>
          <exclude name="excluded1" />
          <exclude name="excluded2" />
    </methods>
      </class>
    </classes>
  </test>

  <test name="Parameters in init 1">
    <parameter name="param" value="value1"/>
    <classes>
      <class name="test.configuration.ConfigurationWithParameters"/>
    </classes>
  </test>

  <test name="Parameters in init 2">
  <parameter name="param" value="value2"/>
    <classes>
      <class name="test.configuration.ConfigurationWithParameters"/>
    </classes>
  </test>

  <test name="Individual method">
    <classes>
      <class name="test.IndividualMethodsTest">
        <methods>
          <include name="testMethod"/>
        </methods>
      </class>
    </classes>
  </test>

  <test name="Method inheritance">
    <classes>
      <class name="test.inheritance.DChild_2" />
      <class name="test.inheritance.VerifyTest" />
    </classes>
  </test>

  <test name="Method selectors">
    <classes>
      <class name="test.methodselectors.MethodSelectorTest" />
      <class name="test.methodselectors.BeanShellTest" />
      <class name="test.methodselectors.CommandLineTest" />
      <class name="test.methodselectors.MethodSelectorInSuiteTest" />
    </classes>
  </test>

  <test name="Test order invocation">
    <classes>
      <class name="test.interleavedorder.InterleavedInvocationTest" />
    </classes>
  </test>

  <test name="DataProvider">
    <classes>
      <class name="test.dataprovider.Sample1Test" />
      <class name="test.dataprovider.IterableTest" />
      <class name="test.dataprovider.ConfigurationAndDataProvidersTest" />
      <class name="test.dataprovider.BooleanTest" />
      <class name="test.dataprovider.ExplicitDataProviderNameTest" />
      <class name="test.dataprovider.MethodTest"/>
      <class name="test.dataprovider.StaticDataProviderSampleTest" />
      <class name="test.dataprovider.UnnamedDataProviderTest" />
      <class name="test.dataprovider.TestContextTest" />
      <class name="test.dataprovider.FailingDataProviderTest" />
      <class name="test.dataprovider.DataProviderAsTest" />
      <class name="test.dataprovider.TestInstanceFactory" />
      <class name="test.dataprovider.FailedDataProviderTest" />
      <class name="test.dataprovider.InstanceDataProviderTest" />
      <class name="test.dataprovider.FailingIterableDataProviderTest" />
      <class name="test.dataprovider.ClassTest" />
      <class name="test.dataprovider.InheritedDataProviderTest" />
      <class name="test.dataprovider.TestNG411Test" />
      <class name="test.dataprovider.VarArgsDataProviderTest" />
      <class name="test.dataprovider.IndicesTest" />
    </classes>
  </test>

  <test name="DP">
    <classes>
      <class name="test.dataprovider.ParallelDataProviderTest" />
    </classes>
  </test>
  
  <test name="bug111">
    <classes>
      <class name="test.test111.Test1" />
    </classes>
  </test>

  <test name="UniqueSuite">
    <classes>
      <class name="test.uniquesuite.TestBefore1" />
      <class name="test.uniquesuite.TestBefore2" />
      <class name="test.uniquesuite.TestAfter" />
    </classes>
  </test>

  <test name="InheritGroups">
    <groups>
      <run>
        <include name="group1" />
      </run>
    </groups>
    <classes>
      <class name="test.configuration.ConfigurationInheritGroupsSampleTest" />
    </classes>
  </test>

<!--
  <test name="Distributed">
    <classes>
      <class name="test.distributed.DistributedTest" />
    </classes>
  </test>
-->

  <test name="Nested" >
    <groups>
      <run>
        <include name="unittest" />
      </run>
    </groups>

     <packages>
       <package name="test.nested.*"/>
     </packages>
  </test>

  <test name="Hookable" >
    <classes>
      <class name="test.hook.HookableTest"/>
    </classes>
  </test>

  <test name="BeforeGroups-AfterGroups-1" >
    <classes>
      <class name="test.configuration.ConfigurationGroups1SampleTest" />
      <class name="test.configuration.ConfigurationGroups2SampleTest" />
      <class name="test.configuration.ConfigurationGroups3SampleTest" />
      <class name="test.configuration.ConfigurationGroups4SampleTest" />
      <class name="test.configuration.ConfigurationGroups5SampleTest" />
      <class name="test.configuration.ConfigurationGroups6SampleTest" />
      <class name="test.configuration.ConfigurationGroups7SampleTest" />
    </classes>
  </test>

  <test name="BeforeGroups-AfterGroups-2" >
    <groups>
      <run>
        <include name="A" />
        <include name="B" />
      </run>
    </groups>
    <classes>
      <class name="test.configuration.ConfigurationGroups8SampleTest" />
    </classes>
  </test>

  <test name="JUnit">
    <classes>
      <class name="test.JUnitTest1" />
      <class name="test.CommandLineTest"/>
      <class name="test.JUnit4Test" />
    </classes>
  </test>

  <!-- TestNG ant task related tests -->
  <test name="Ant-ClassFileResolution" >
    <classes>
        <class name="test.ant.TestCommandLineArgs" />
    </classes>
  </test>

  <!-- Group ordering 1 -->
  <test name="Class Run">
    <classes>
      <class name="test.regression.groupsordering.A" />
      <class name="test.regression.groupsordering.B" />
    </classes>
  </test>

  <!-- Group ordering 2 -->
  <test name="Groups Run">
    <groups>
      <run>
        <include name="a" />
      </run>
    </groups>
    <classes>
      <class name="test.regression.groupsordering.A" />
      <class name="test.regression.groupsordering.B" />
    </classes>
  </test>

  <test name="External group invocation">
    <groups>
      <run>
        <include name="a" />
      </run>
    </groups>
    <classes>
      <class name="test.groupinvocation.GroupConfiguration" />
      <class name="test.groupinvocation.DummyTest" />
    </classes>
  </test>

  <test name="SkipExceptions">
    <classes>
      <class name="test.skipex.SkippedExceptionTest" />
      <class name="test.skipex.SkipAndExpectedTest" />
    </classes>
  </test>

  <test name="RetryAnalyzer">
    <classes>
      <!-- <class name="test.retryAnalyzer.RetryAnalyzerTest" /> -->
      <class name="test.retryAnalyzer.ExitCodeTest" />
    </classes>
  </test>

  <test name="MethodInterceptor">
    <classes>
      <class name="test.methodinterceptors.MethodInterceptorTest" />
<<<<<<< HEAD
      <class name="test.methodinterceptors.Issue392Test" />
=======
      <class name="test.methodinterceptors.multipleinterceptors.MultipleInterceptorsTest" />
>>>>>>> f09e2f96
    </classes>
  </test>

  <test name="Asserts">
    <classes>
      <class name="org.testng.AssertTest" />
      <class name="test.asserttests.AssertTest" />
    </classes>
  </test>

  <test name="Utils">
    <classes>
      <class name="org.testng.internal.UtilsTest" />
    </classes>
  </test>

  <test name="ConfigFailurePolicy">
    <classes>
      <class name="test.configurationfailurepolicy.FailurePolicyTest" />
    </classes>
  </test>

  <test name="Nested2">
    <packages>
      <package name="test.nested2" />
    </packages>
  </test>

  <test name="Guice">
    <parameter name="inject" value="guice" />
    <classes>
      <class name="test.guice.GuiceTest" />
      <class name="test.guice.GuiceInheritanceTest" />
      <class name="test.guice.GuiceModuleFactoryTest" />
    </classes>
  </test>

  <test name="Listener invokers">
    <packages>
      <package name="org.testng.internal.invokers"/>
    </packages>
  </test>

  <test name="YAML">
    <classes>
      <class name="test.yaml.YamlTest" />
    </classes>
  </test>

  <test name="Sanity Check">
    <classes>
      <class name="test.sanitycheck.CheckTestNamesTest" />
    </classes>
  </test>

  <test name="Configuration">
    <classes>
      <class name="test.configuration.BaseGroupsTest" />
      <class name="test.configuration.BeforeClassThreadTest" />
      <class name="test.configuration.BeforeTestOrderingTest" />
      <class name="test.configuration.ConfigurationTest"/>
      <class name="test.configuration.ExternalConfigurationClass"/>
      <class name="test.configuration.GroupsTest"/>
      <class name="test.configuration.MethodCallOrderTest"/>
      <class name="test.configuration.MultipleBeforeGroupTest" />
      <class name="test.configuration.ReflectMethodParametrizedConfigurationMethodTest" />
      <class name="test.configuration.SuiteFactoryOnceTest" />
      <class name="test.configuration.SuiteTest" />
      <class name="test.configuration.VerifySuiteTest" />
      <class name="test.configuration.SingleConfigurationTest" />
      <class name="test.configuration.BeforeClassWithDisabledTest" />
    </classes>
  </test>
  
  <test name="Bug173">
    <classes>
      <class name="test.testng173.TestNG173Test" />
    </classes>
  </test>

  <test name="Mustache">
    <classes>
      <class name="test.mustache.MustacheTest" />
    </classes>
  </test>

  <test name="Mixed">
    <classes>
      <class name="test.mixed.MixedTest" />
    </classes>
  </test>

  <test name="Issue 107">
    <classes>
      <class name="test.issue107.Issue107Test"/>
    </classes>
  </test>

  <test name="Assertion">
    <classes>
      <class name="test.assertion.AssertionTest"/>
      <class name="test.assertion.SoftAssertTest"/>
    </classes>
  </test>

  <test name="TESTNG-106">
    <classes>
      <class name="test.testng106.TestNG106"/>
    </classes>
  </test>

  <test name="@Test(enable)">
    <classes>
      <class name="test.enable.EnableTest"/>
    </classes>
  </test>
</suite>
<|MERGE_RESOLUTION|>--- conflicted
+++ resolved
@@ -631,11 +631,8 @@
   <test name="MethodInterceptor">
     <classes>
       <class name="test.methodinterceptors.MethodInterceptorTest" />
-<<<<<<< HEAD
       <class name="test.methodinterceptors.Issue392Test" />
-=======
       <class name="test.methodinterceptors.multipleinterceptors.MultipleInterceptorsTest" />
->>>>>>> f09e2f96
     </classes>
   </test>
 
