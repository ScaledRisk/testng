<ivy-module version="2.0">
  <info organisation="org.testng" module="testng" revision="5.12.2beta"/>

  <dependencies>
    <dependency org="ant" name="ant" rev="1.6.5" />
    <dependency org="junit" name="junit" rev="3.8.1" />
    <dependency org="org.beanshell" name="bsh" rev="2.0b4" />
    <dependency org="com.google.inject" name="guice" rev="2.0" />
<<<<<<< HEAD
    <dependency org="com.beust" name="jcommander" rev="1.5" />
    <dependency org="org.yaml" name="snakeyaml" rev="1.6" />
=======
    <dependency org="com.beust" name="jcommander" rev="1.7" />
>>>>>>> e6d83818
  </dependencies>
</ivy-module>
<|MERGE_RESOLUTION|>--- conflicted
+++ resolved
@@ -6,11 +6,7 @@
     <dependency org="junit" name="junit" rev="3.8.1" />
     <dependency org="org.beanshell" name="bsh" rev="2.0b4" />
     <dependency org="com.google.inject" name="guice" rev="2.0" />
-<<<<<<< HEAD
-    <dependency org="com.beust" name="jcommander" rev="1.5" />
+    <dependency org="com.beust" name="jcommander" rev="1.7" />
     <dependency org="org.yaml" name="snakeyaml" rev="1.6" />
-=======
-    <dependency org="com.beust" name="jcommander" rev="1.7" />
->>>>>>> e6d83818
   </dependencies>
 </ivy-module>
